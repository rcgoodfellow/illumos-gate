--- conflicted
+++ resolved
@@ -1863,7 +1863,7 @@
 	} else {
 		reg = UMC_DIMMCFG_DDR5(id, dimmno);
 	}
-	if ((ret = amdzen_c_smn_read32(df->zud_dfno, reg, &val)) != 0) {
+	if ((ret = amdzen_c_smn_read(df->zud_dfno, reg, &val)) != 0) {
 		dev_err(umc->umc_dip, CE_WARN, "failed to read DIMM "
 		    "configuration register %x: %d", SMN_REG_ADDR(reg), ret);
 		return (B_FALSE);
@@ -2113,50 +2113,7 @@
 	bcopy(cs0->ucs_rm_bits_sec, cs1->ucs_rm_bits_sec,
 	    sizeof (cs0->ucs_rm_bits_sec));
 
-<<<<<<< HEAD
-	reg = UMC_DIMMCFG_DDR4(id, dimmno);
-	if ((ret = amdzen_c_smn_read(df->zud_dfno, reg, &val)) != 0) {
-		dev_err(umc->umc_dip, CE_WARN, "failed to read DIMM "
-		    "configuration register %x: %d", SMN_REG_ADDR(reg), ret);
-		return (B_FALSE);
-	}
-	dimm->ud_dimmcfg_raw = val;
-
-	if (UMC_DIMMCFG_GET_X16(val) != 0) {
-		dimm->ud_width = UMC_DIMM_W_X16;
-	} else if (UMC_DIMMCFG_GET_X4(val) != 0) {
-		dimm->ud_width = UMC_DIMM_W_X4;
-	} else {
-		dimm->ud_width = UMC_DIMM_W_X8;
-	}
-
-	if (UMC_DIMMCFG_GET_3DS(val) != 0) {
-		dimm->ud_kind = UMC_DIMM_K_3DS_RDIMM;
-	} else if (UMC_DIMMCFG_GET_LRDIMM(val) != 0) {
-		dimm->ud_kind = UMC_DIMM_K_LRDIMM;
-	} else if (UMC_DIMMCFG_GET_RDIMM(val) != 0) {
-		dimm->ud_kind = UMC_DIMM_K_RDIMM;
-	} else {
-		dimm->ud_kind = UMC_DIMM_K_UDIMM;
-	}
-
-	/*
-	 * DIMM information in a UMC can be somewhat confusing. There are quite
-	 * a number of non-zero reset values that are here. Flag whether or not
-	 * we think this entry should be usable based on enabled chip-selects.
-	 */
-	for (uint_t i = 0; i < ZEN_UMC_MAX_CHAN_BASE; i++) {
-		if (dimm->ud_cs[i].ucs_base.udb_valid ||
-		    dimm->ud_cs[i].ucs_sec.udb_valid) {
-			dimm->ud_flags |= UMC_DIMM_F_VALID;
-			break;
-		}
-	}
-
-	return (B_TRUE);
-=======
 	return (zen_umc_fill_dimm_common(umc, df, chan, dimmno, B_TRUE));
->>>>>>> a713ecff
 }
 
 /*

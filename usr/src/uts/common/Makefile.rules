#
# CDDL HEADER START
#
# The contents of this file are subject to the terms of the
# Common Development and Distribution License (the "License").
# You may not use this file except in compliance with the License.
#
# You can obtain a copy of the license at usr/src/OPENSOLARIS.LICENSE
# or http://www.opensolaris.org/os/licensing.
# See the License for the specific language governing permissions
# and limitations under the License.
#
# When distributing Covered Code, include this CDDL HEADER in each
# file and include the License file at usr/src/OPENSOLARIS.LICENSE.
# If applicable, add the following below this CDDL HEADER, with the
# fields enclosed by brackets "[]" replaced with your own identifying
# information: Portions Copyright [yyyy] [name of copyright owner]
#
# CDDL HEADER END
#

#
# Copyright (c) 1991, 2010, Oracle and/or its affiliates. All rights reserved.
# Copyright 2016 Garrett D'Amore <garrett@damore.org>
# Copyright 2013 Saso Kiselkov. All rights reserved.
# Copyright 2019 Joyent, Inc.
# Copyright 2018 Nexenta Systems, Inc.
# Copyright (c) 2017 by Delphix. All rights reserved.
# Copyright 2021 Oxide Computer Company
#

#
# uts/common/Makefile.rules
#
#	This Makefile defines all the file build rules for the directory
# uts/common and its children. These are the source files which may
# be considered common to all SunOS systems.
#
#	The following two-level ordering must be maintained in this file.
#	  Lines are sorted first in order of decreasing specificity based on
#	  the first directory component.  That is, sun4u rules come before
#	  sparc rules come before common rules.
#
#	  Lines whose initial directory components are equal are sorted
#	  alphabetically by the remaining components.

#
#	Section 1a: C objects build rules
#
$(OBJS_DIR)/decompress.o := CPPFLAGS += -I$(SRC)/contrib/zlib
$(OBJS_DIR)/zmod.o := CPPFLAGS += -I$(SRC)/contrib/zlib
$(OBJS_DIR)/zmod_subr.o := CPPFLAGS += -I$(SRC)/contrib/zlib
$(OBJS_DIR)/lz4.o := CPPFLAGS += -I$(COMMONBASE)/lz4

$(OBJS_DIR)/%.o:		$(COMMONBASE)/core/%.c
	$(COMPILE.c) -o $@ $<
	$(CTFCONVERT_O)

$(OBJS_DIR)/%.o:		$(COMMONBASE)/crypto/aes/%.c
	$(COMPILE.c) -o $@ $<
	$(CTFCONVERT_O)

$(OBJS_DIR)/%.o:		$(COMMONBASE)/crypto/arcfour/%.c
	$(COMPILE.c) -o $@ $<
	$(CTFCONVERT_O)

$(OBJS_DIR)/%.o:		$(COMMONBASE)/crypto/blowfish/%.c
	$(COMPILE.c) -o $@ $<
	$(CTFCONVERT_O)

$(OBJS_DIR)/%.o:		$(COMMONBASE)/crypto/ecc/%.c
	$(COMPILE.c) -o $@ $<
	$(CTFCONVERT_O)

$(OBJS_DIR)/%.o:		$(COMMONBASE)/crypto/modes/%.c
	$(COMPILE.c) -o $@ $<
	$(CTFCONVERT_O)

$(OBJS_DIR)/%.o:		$(COMMONBASE)/crypto/padding/%.c
	$(COMPILE.c) -o $@ $<
	$(CTFCONVERT_O)

$(OBJS_DIR)/%.o:		$(COMMONBASE)/crypto/rng/%.c
	$(COMPILE.c) -o $@ $<
	$(CTFCONVERT_O)

$(OBJS_DIR)/%.o:		$(COMMONBASE)/crypto/rsa/%.c
	$(COMPILE.c) -o $@ $<
	$(CTFCONVERT_O)

$(OBJS_DIR)/%.o:		$(COMMONBASE)/bignum/%.c
	$(COMPILE.c) -o $@ $<
	$(CTFCONVERT_O)

$(OBJS_DIR)/%.o:		$(UTSBASE)/common/bignum/%.c
	$(COMPILE.c) -o $@ $<
	$(CTFCONVERT_O)

$(OBJS_DIR)/%.o:		$(COMMONBASE)/mpi/%.c
	$(COMPILE.c) -o $@ $<
	$(CTFCONVERT_O)

$(OBJS_DIR)/%.o:		$(COMMONBASE)/acl/%.c
	$(COMPILE.c) -o $@ $<
	$(CTFCONVERT_O)

$(OBJS_DIR)/%.o:		$(COMMONBASE)/avl/%.c
	$(COMPILE.c) -o $@ $<
	$(CTFCONVERT_O)

$(OBJS_DIR)/%.o:		$(COMMONBASE)/inet/%.c
	$(COMPILE.c) -o $@ $<
	$(CTFCONVERT_O)

$(OBJS_DIR)/%.o:		$(COMMONBASE)/ucode/%.c
	$(COMPILE.c) -o $@ $<
	$(CTFCONVERT_O)

$(OBJS_DIR)/%.o:		$(UTSBASE)/common/brand/sn1/%.c
	$(COMPILE.c) -o $@ $<
	$(CTFCONVERT_O)

$(OBJS_DIR)/%.o:		$(UTSBASE)/common/brand/solaris10/%.c
	$(COMPILE.c) -o $@ $<
	$(CTFCONVERT_O)

$(OBJS_DIR)/%.o:		$(UTSBASE)/common/c2/%.c
	$(COMPILE.c) -o $@ $<
	$(CTFCONVERT_O)

$(OBJS_DIR)/%.o:		$(UTSBASE)/common/conf/%.c
	$(COMPILE.c) -o $@ $<
	$(CTFCONVERT_O)

$(OBJS_DIR)/%.o:		$(UTSBASE)/common/contract/%.c
	$(COMPILE.c) -o $@ $<
	$(CTFCONVERT_O)

$(OBJS_DIR)/%.o:		$(UTSBASE)/common/cpr/%.c
	$(COMPILE.c) -o $@ $<
	$(CTFCONVERT_O)

$(OBJS_DIR)/%.o:		$(UTSBASE)/common/ctf/%.c
	$(COMPILE.c) -o $@ $<
	$(CTFCONVERT_O)

$(OBJS_DIR)/%.o:		$(COMMONBASE)/ctf/%.c
	$(COMPILE.c) -o $@ $<
	$(CTFCONVERT_O)

$(OBJS_DIR)/%.o:		$(COMMONBASE)/crypto/des/%.c
	$(COMPILE.c) -o $@ $<
	$(CTFCONVERT_O)

$(OBJS_DIR)/%.o:		$(COMMONBASE)/secflags/%.c
	$(COMPILE.c) -o $@ $<
	$(CTFCONVERT_O)

$(OBJS_DIR)/%.o:		$(COMMONBASE)/smbios/%.c
	$(COMPILE.c) -o $@ $<
	$(CTFCONVERT_O)

$(OBJS_DIR)/%.o:		$(UTSBASE)/common/des/%.c
	$(COMPILE.c) -o $@ $<
	$(CTFCONVERT_O)

$(OBJS_DIR)/%.o:		$(UTSBASE)/common/crypto/api/%.c
	$(COMPILE.c) -o $@ $<
	$(CTFCONVERT_O)

$(OBJS_DIR)/%.o:		$(UTSBASE)/common/crypto/core/%.c
	$(COMPILE.c) -o $@ $<
	$(CTFCONVERT_O)

$(OBJS_DIR)/%.o:		$(UTSBASE)/common/crypto/io/%.c
	$(COMPILE.c) -o $@ $<
	$(CTFCONVERT_O)

$(OBJS_DIR)/%.o:		$(UTSBASE)/common/crypto/spi/%.c
	$(COMPILE.c) -o $@ $<
	$(CTFCONVERT_O)

$(OBJS_DIR)/%.o:		$(COMMONBASE)/pci/%.c
	$(COMPILE.c) -o $@ $<
	$(CTFCONVERT_O)

$(OBJS_DIR)/%.o:		$(COMMONBASE)/devid/%.c
	$(COMPILE.c) -o $@ $<
	$(CTFCONVERT_O)

$(OBJS_DIR)/%.o:		$(UTSBASE)/common/disp/%.c
	$(COMPILE.c) -o $@ $<
	$(CTFCONVERT_O)

$(OBJS_DIR)/%.o:		$(UTSBASE)/common/dtrace/%.c
	$(COMPILE.c) -o $@ $<
	$(CTFCONVERT_O)

$(OBJS_DIR)/%.o:		$(COMMONBASE)/exacct/%.c
	$(COMPILE.c) -o $@ $<
	$(CTFCONVERT_O)

$(OBJS_DIR)/%.o:		$(UTSBASE)/common/exec/aout/%.c
	$(COMPILE.c) -o $@ $<
	$(CTFCONVERT_O)

$(OBJS_DIR)/%.o:		$(UTSBASE)/common/exec/elf/%.c
	$(COMPILE.c) -o $@ $<
	$(CTFCONVERT_O)

$(OBJS_DIR)/%.o:		$(UTSBASE)/common/exec/intp/%.c
	$(COMPILE.c) -o $@ $<
	$(CTFCONVERT_O)

$(OBJS_DIR)/%.o:		$(UTSBASE)/common/exec/shbin/%.c
	$(COMPILE.c) -o $@ $<
	$(CTFCONVERT_O)

$(OBJS_DIR)/%.o:		$(UTSBASE)/common/exec/java/%.c
	$(COMPILE.c) -o $@ $<
	$(CTFCONVERT_O)

$(OBJS_DIR)/$(FONT).c:	$(FONT_DIR)/$(FONT_SRC).bdf
	$(VTFONTCVT) -f source -o $@ $(FONT_DIR)/$(FONT_SRC).bdf

$(OBJS_DIR)/$(FONT).o:		$(OBJS_DIR)/$(FONT).c
	$(COMPILE.c) -o $@ $<
	$(CTFCONVERT_O)

$(OBJS_DIR)/%.o:		$(SRC)/common/font/%.c
	$(COMPILE.c) -o $@ $<
	$(CTFCONVERT_O)

$(OBJS_DIR)/%.o:		$(UTSBASE)/common/fs/%.c
	$(COMPILE.c) -o $@ $<
	$(CTFCONVERT_O)

$(OBJS_DIR)/%.o:		$(UTSBASE)/common/fs/autofs/%.c
	$(COMPILE.c) -o $@ $<
	$(CTFCONVERT_O)

$(OBJS_DIR)/%.o:		$(UTSBASE)/common/fs/bootfs/%.c
	$(COMPILE.c) -o $@ $<
	$(CTFCONVERT_O)

$(OBJS_DIR)/%.o:		$(UTSBASE)/common/fs/dcfs/%.c
	$(COMPILE.c) -o $@ $<
	$(CTFCONVERT_O)

$(OBJS_DIR)/%.o:		$(UTSBASE)/common/fs/devfs/%.c
	$(COMPILE.c) -o $@ $<
	$(CTFCONVERT_O)

$(OBJS_DIR)/%.o:		$(UTSBASE)/common/fs/ctfs/%.c
	$(COMPILE.c) -o $@ $<
	$(CTFCONVERT_O)

$(OBJS_DIR)/%.o:		$(UTSBASE)/common/fs/doorfs/%.c
	$(COMPILE.c) -o $@ $<
	$(CTFCONVERT_O)

$(OBJS_DIR)/%.o:		$(UTSBASE)/common/fs/dev/%.c
	$(COMPILE.c) -o $@ $<
	$(CTFCONVERT_O)

$(OBJS_DIR)/%.o:		$(UTSBASE)/common/fs/fd/%.c
	$(COMPILE.c) -o $@ $<
	$(CTFCONVERT_O)

$(OBJS_DIR)/%.o:		$(UTSBASE)/common/fs/fifofs/%.c
	$(COMPILE.c) -o $@ $<
	$(CTFCONVERT_O)

$(OBJS_DIR)/%.o:		$(UTSBASE)/common/fs/hsfs/%.c
	$(COMPILE.c) -o $@ $<
	$(CTFCONVERT_O)

$(OBJS_DIR)/%.o:		$(UTSBASE)/common/fs/lofs/%.c
	$(COMPILE.c) -o $@ $<
	$(CTFCONVERT_O)

$(OBJS_DIR)/%.o:		$(UTSBASE)/common/fs/mntfs/%.c
	$(COMPILE.c) -o $@ $<
	$(CTFCONVERT_O)

$(OBJS_DIR)/%.o:		$(UTSBASE)/common/fs/namefs/%.c
	$(COMPILE.c) -o $@ $<
	$(CTFCONVERT_O)

$(OBJS_DIR)/%.o:		$(UTSBASE)/common/fs/nfs/%.c
	$(COMPILE.c) -o $@ $<
	$(CTFCONVERT_O)

$(OBJS_DIR)/%.o:		$(COMMONBASE)/smbsrv/%.c
	$(COMPILE.c) -o $@ $<
	$(CTFCONVERT_O)

$(OBJS_DIR)/%.o:		$(COMMONBASE)/vga/%.c
	$(COMPILE.c) -o $@ $<
	$(CTFCONVERT_O)

$(OBJS_DIR)/%.o:		$(UTSBASE)/common/fs/smbsrv/%.c
	$(COMPILE.c) -o $@ $<
	$(CTFCONVERT_O)

$(OBJS_DIR)/%.o:		$(UTSBASE)/common/fs/objfs/%.c
	$(COMPILE.c) -o $@ $<
	$(CTFCONVERT_O)

$(OBJS_DIR)/%.o:		$(UTSBASE)/common/fs/p9fs/%.c
	$(COMPILE.c) -o $@ $<
	$(CTFCONVERT_O)

$(OBJS_DIR)/%.o:		$(UTSBASE)/common/fs/pcfs/%.c
	$(COMPILE.c) -o $@ $<
	$(CTFCONVERT_O)

$(OBJS_DIR)/%.o:		$(UTSBASE)/common/fs/portfs/%.c
	$(COMPILE.c) -o $@ $<
	$(CTFCONVERT_O)

$(OBJS_DIR)/%.o:		$(UTSBASE)/common/fs/proc/%.c
	$(COMPILE.c) -o $@ $<
	$(CTFCONVERT_O)

$(OBJS_DIR)/%.o:		$(UTSBASE)/common/fs/sharefs/%.c
	$(COMPILE.c) -o $@ $<
	$(CTFCONVERT_O)

$(OBJS_DIR)/%.o:		$(COMMONBASE)/smbclnt/%.c
	$(COMPILE.c) -o $@ $<
	$(CTFCONVERT_O)

$(OBJS_DIR)/%.o:		$(UTSBASE)/common/fs/smbclnt/netsmb/%.c
	$(COMPILE.c) -o $@ $<
	$(CTFCONVERT_O)

$(OBJS_DIR)/%.o:		$(UTSBASE)/common/fs/smbclnt/smbfs/%.c
	$(COMPILE.c) -o $@ $<
	$(CTFCONVERT_O)

$(OBJS_DIR)/%.o:		$(UTSBASE)/common/fs/sockfs/%.c
	$(COMPILE.c) -o $@ $<
	$(CTFCONVERT_O)

$(OBJS_DIR)/%.o:		$(UTSBASE)/common/fs/specfs/%.c
	$(COMPILE.c) -o $@ $<
	$(CTFCONVERT_O)

$(OBJS_DIR)/%.o:		$(UTSBASE)/common/fs/swapfs/%.c
	$(COMPILE.c) -o $@ $<
	$(CTFCONVERT_O)

$(OBJS_DIR)/%.o:		$(UTSBASE)/common/fs/tmpfs/%.c
	$(COMPILE.c) -o $@ $<
	$(CTFCONVERT_O)

$(OBJS_DIR)/%.o:		$(UTSBASE)/common/fs/udfs/%.c
	$(COMPILE.c) -o $@ $<
	$(CTFCONVERT_O)

$(OBJS_DIR)/%.o:		$(UTSBASE)/common/fs/ufs/%.c
	$(COMPILE.c) -o $@ $<
	$(CTFCONVERT_O)

$(OBJS_DIR)/%.o:		$(UTSBASE)/common/io/vscan/%.c
	$(COMPILE.c) -o $@ $<
	$(CTFCONVERT_O)

$(OBJS_DIR)/%.o:		$(UTSBASE)/common/fs/zfs/%.c
	$(COMPILE.c) -o $@ $<
	$(CTFCONVERT_O)

$(OBJS_DIR)/%.o:		$(UTSBASE)/common/fs/zfs/lua/%.c
	$(COMPILE.c) -o $@ $<
	$(CTFCONVERT_O)

$(OBJS_DIR)/%.o:		$(COMMONBASE)/lz4/%.c
	$(COMPILE.c) -o $@ $<
	$(CTFCONVERT_O)

$(OBJS_DIR)/%.o:		$(UTSBASE)/common/fs/zut/%.c
	$(COMPILE.c) -o $@ $<
	$(CTFCONVERT_O)

$(OBJS_DIR)/%.o:		$(COMMONBASE)/xattr/%.c
	$(COMPILE.c) -o $@ $<
	$(CTFCONVERT_O)

$(OBJS_DIR)/%.o:		$(COMMONBASE)/zfs/%.c
	$(COMPILE.c) -o $@ $<
	$(CTFCONVERT_O)

$(OBJS_DIR)/%.o:	$(UTSBASE)/common/io/scsi/adapters/pmcs/%.c
	$(COMPILE.c) -o $@ $<
	$(CTFCONVERT_O)

$(OBJS_DIR)/%.o:	$(UTSBASE)/common/io/scsi/adapters/pmcs/%.bin
	$(COMPILE.b) -o $@ $<

$(OBJS_DIR)/%.o:		$(COMMONBASE)/fsreparse/%.c
	$(COMPILE.c) -o $@ $<
	$(CTFCONVERT_O)

KMECHKRB5_BASE=$(UTSBASE)/common/gssapi/mechs/krb5

KGSSDFLAGS=-I $(UTSBASE)/common/gssapi/include

# Note, KRB5_DEFS can be assigned various preprocessor flags,
# typically -D defines on the make invocation.  The standard compiler
# flags will not be overwritten.
KGSSDFLAGS += $(KRB5_DEFS)

$(OBJS_DIR)/%.o:		$(UTSBASE)/common/gssapi/%.c
	$(COMPILE.c) $(KGSSDFLAGS) -o $@ $<
	$(CTFCONVERT_O)

$(OBJS_DIR)/%.o:		$(UTSBASE)/common/gssapi/mechs/dummy/%.c
	$(COMPILE.c) $(KGSSDFLAGS) -o $@ $<
	$(CTFCONVERT_O)

$(OBJS_DIR)/%.o:		$(KMECHKRB5_BASE)/%.c
	$(COMPILE.c) $(KGSSDFLAGS) -o $@ $<
	$(CTFCONVERT_O)

$(OBJS_DIR)/%.o:		$(KMECHKRB5_BASE)/crypto/%.c
	$(COMPILE.c) $(KGSSDFLAGS) -o $@ $<
	$(CTFCONVERT_O)

$(OBJS_DIR)/%.o:		$(KMECHKRB5_BASE)/crypto/des/%.c
	$(COMPILE.c) $(KGSSDFLAGS) -o $@ $<
	$(CTFCONVERT_O)

$(OBJS_DIR)/%.o:		$(KMECHKRB5_BASE)/crypto/arcfour/%.c
	$(COMPILE.c) $(KGSSDFLAGS) -o $@ $<
	$(CTFCONVERT_O)

$(OBJS_DIR)/%.o:		$(KMECHKRB5_BASE)/crypto/dk/%.c
	$(COMPILE.c) $(KGSSDFLAGS) -o $@ $<
	$(CTFCONVERT_O)

$(OBJS_DIR)/%.o:		$(KMECHKRB5_BASE)/crypto/enc_provider/%.c
	$(COMPILE.c) $(KGSSDFLAGS) -o $@ $<
	$(CTFCONVERT_O)

$(OBJS_DIR)/%.o:		$(KMECHKRB5_BASE)/crypto/hash_provider/%.c
	$(COMPILE.c) $(KGSSDFLAGS) -o $@ $<
	$(CTFCONVERT_O)

$(OBJS_DIR)/%.o:		$(KMECHKRB5_BASE)/crypto/keyhash_provider/%.c
	$(COMPILE.c) $(KGSSDFLAGS) -o $@ $<
	$(CTFCONVERT_O)

$(OBJS_DIR)/%.o:		$(KMECHKRB5_BASE)/crypto/raw/%.c
	$(COMPILE.c) $(KGSSDFLAGS) -o $@ $<
	$(CTFCONVERT_O)

$(OBJS_DIR)/%.o:		$(KMECHKRB5_BASE)/crypto/old/%.c
	$(COMPILE.c) $(KGSSDFLAGS) -o $@ $<
	$(CTFCONVERT_O)

$(OBJS_DIR)/%.o:		$(KMECHKRB5_BASE)/krb5/krb/%.c
	$(COMPILE.c) $(KGSSDFLAGS) -o $@ $<
	$(CTFCONVERT_O)

$(OBJS_DIR)/%.o:		$(KMECHKRB5_BASE)/krb5/os/%.c
	$(COMPILE.c) $(KGSSDFLAGS) -o $@ $<
	$(CTFCONVERT_O)

$(OBJS_DIR)/ser_sctx.o := CPPFLAGS += -DPROVIDE_KERNEL_IMPORT=1

$(OBJS_DIR)/%.o:		$(KMECHKRB5_BASE)/mech/%.c
	$(COMPILE.c) $(KGSSDFLAGS) -o $@ $<
	$(CTFCONVERT_O)

$(OBJS_DIR)/%.o:		$(KMECHKRB5_BASE)/profile/%.c
	$(COMPILE.c) $(KGSSDFLAGS) -o $@ $<
	$(CTFCONVERT_O)

$(OBJS_DIR)/%.o:		$(UTSBASE)/common/idmap/%.c
	$(COMPILE.c) -o $@ $<
	$(CTFCONVERT_O)

$(OBJS_DIR)/%.o:		$(UTSBASE)/common/inet/%.c
	$(COMPILE.c) -o $@ $<
	$(CTFCONVERT_O)

$(OBJS_DIR)/%.o:		$(UTSBASE)/common/inet/arp/%.c
	$(COMPILE.c) -o $@ $<
	$(CTFCONVERT_O)

$(OBJS_DIR)/%.o:		$(UTSBASE)/common/inet/ip/%.c
	$(COMPILE.c) -o $@ $<
	$(CTFCONVERT_O)

$(OBJS_DIR)/%.o:		$(UTSBASE)/common/inet/ipnet/%.c
	$(COMPILE.c) -o $@ $<
	$(CTFCONVERT_O)

$(OBJS_DIR)/%.o:                $(UTSBASE)/common/inet/iptun/%.c
	$(COMPILE.c) -o $@ $<
	$(CTFCONVERT_O)

$(OBJS_DIR)/%.o:		$(UTSBASE)/common/inet/kssl/%.c
	$(COMPILE.c) -o $@ $<
	$(CTFCONVERT_O)

$(OBJS_DIR)/%.o:		$(UTSBASE)/common/inet/sctp/%.c
	$(COMPILE.c) -o $@ $<
	$(CTFCONVERT_O)

$(OBJS_DIR)/%.o:		$(UTSBASE)/common/inet/tcp/%.c
	$(COMPILE.c) -o $@ $<
	$(CTFCONVERT_O)

$(OBJS_DIR)/%.o:		$(UTSBASE)/common/inet/ilb/%.c
	$(COMPILE.c) -o $@ $<
	$(CTFCONVERT_O)

$(OBJS_DIR)/%.o:		$(UTSBASE)/common/inet/ipf/%.c
	$(COMPILE.c) -o $@ $<
	$(CTFCONVERT_O)

$(OBJS_DIR)/%.o:		$(UTSBASE)/common/inet/ipd/%.c
	$(COMPILE.c) -o $@ $<
	$(CTFCONVERT_O)

$(OBJS_DIR)/%.o:		$(COMMONBASE)/net/patricia/%.c
	$(COMPILE.c) -o $@ $<
	$(CTFCONVERT_O)

$(OBJS_DIR)/%.o:		$(UTSBASE)/common/inet/udp/%.c
	$(COMPILE.c) -o $@ $<
	$(CTFCONVERT_O)

$(OBJS_DIR)/%.o:		$(UTSBASE)/common/inet/nca/%.c
	$(COMPILE.c) -o $@ $<
	$(CTFCONVERT_O)

$(OBJS_DIR)/%.o:		$(UTSBASE)/common/inet/sockmods/%.c
	$(COMPILE.c) -o $@ $<
	$(CTFCONVERT_O)

$(OBJS_DIR)/%.o:		$(UTSBASE)/common/inet/dlpistub/%.c
	$(COMPILE.c) -o $@ $<
	$(CTFCONVERT_O)

$(OBJS_DIR)/%.o:		$(UTSBASE)/common/inet/cc/%.c
	$(COMPILE.c) -o $@ $<
	$(CTFCONVERT_O)

$(OBJS_DIR)/%.o:		$(UTSBASE)/common/io/%.c
	$(COMPILE.c) -o $@ $<
	$(CTFCONVERT_O)

$(OBJS_DIR)/%.o:		$(UTSBASE)/common/io/1394/%.c
	$(COMPILE.c) -o $@ $<
	$(CTFCONVERT_O)

$(OBJS_DIR)/%.o:		$(UTSBASE)/common/io/1394/adapters/%.c
	$(COMPILE.c) -o $@ $<
	$(CTFCONVERT_O)

$(OBJS_DIR)/%.o:		$(UTSBASE)/common/io/1394/targets/av1394/%.c
	$(COMPILE.c) -o $@ $<
	$(CTFCONVERT_O)

$(OBJS_DIR)/%.o:		$(UTSBASE)/common/io/1394/targets/dcam1394/%.c
	$(COMPILE.c) -o $@ $<
	$(CTFCONVERT_O)

$(OBJS_DIR)/%.o:		$(UTSBASE)/common/io/1394/targets/scsa1394/%.c
	$(COMPILE.c) -o $@ $<
	$(CTFCONVERT_O)

$(OBJS_DIR)/%.o:		$(UTSBASE)/common/io/sbp2/%.c
	$(COMPILE.c) -o $@ $<
	$(CTFCONVERT_O)

$(OBJS_DIR)/%.o:		$(UTSBASE)/common/io/aac/%.c
	$(COMPILE.c) -o $@ $<
	$(CTFCONVERT_O)

$(OBJS_DIR)/%.o:		$(UTSBASE)/common/io/afe/%.c
	$(COMPILE.c) -o $@ $<
	$(CTFCONVERT_O)

$(OBJS_DIR)/%.o:		$(UTSBASE)/common/io/atge/%.c
	$(COMPILE.c) -o $@ $<
	$(CTFCONVERT_O)

$(OBJS_DIR)/%.o:                $(UTSBASE)/common/io/arn/%.c
	$(COMPILE.c) -o $@ $<
	$(CTFCONVERT_O)

$(OBJS_DIR)/%.o:               $(UTSBASE)/common/io/ath/%.c
	$(COMPILE.c) -o $@ $<
	$(CTFCONVERT_O)

$(OBJS_DIR)/%.o:               $(UTSBASE)/common/io/atu/%.c
	$(COMPILE.c) -o $@ $<
	$(CTFCONVERT_O)

$(OBJS_DIR)/%.o:		$(UTSBASE)/common/io/audio/impl/%.c
	$(COMPILE.c) -o $@ $<
	$(CTFCONVERT_O)

$(OBJS_DIR)/%.o:		$(UTSBASE)/common/io/audio/ac97/%.c
	$(COMPILE.c) -o $@ $<
	$(CTFCONVERT_O)

$(OBJS_DIR)/%.o:		$(UTSBASE)/common/io/audio/drv/audioens/%.c
	$(COMPILE.c) -o $@ $<
	$(CTFCONVERT_O)

$(OBJS_DIR)/%.o:		$(UTSBASE)/common/io/audio/drv/audioemu10k/%.c
	$(COMPILE.c) -o $@ $<
	$(CTFCONVERT_O)

$(OBJS_DIR)/%.o:		$(UTSBASE)/common/io/audio/drv/audio1575/%.c
	$(COMPILE.c) -o $@ $<
	$(CTFCONVERT_O)

$(OBJS_DIR)/%.o:		$(UTSBASE)/common/io/audio/drv/audio810/%.c
	$(COMPILE.c) -o $@ $<
	$(CTFCONVERT_O)

$(OBJS_DIR)/%.o:		$(UTSBASE)/common/io/audio/drv/audiocmi/%.c
	$(COMPILE.c) -o $@ $<
	$(CTFCONVERT_O)

$(OBJS_DIR)/%.o:		$(UTSBASE)/common/io/audio/drv/audiocmihd/%.c
	$(COMPILE.c) -o $@ $<
	$(CTFCONVERT_O)

$(OBJS_DIR)/%.o:		$(UTSBASE)/common/io/audio/drv/audiohd/%.c
	$(COMPILE.c) -o $@ $<
	$(CTFCONVERT_O)

$(OBJS_DIR)/%.o:		$(UTSBASE)/common/io/audio/drv/audioixp/%.c
	$(COMPILE.c) -o $@ $<
	$(CTFCONVERT_O)

$(OBJS_DIR)/%.o:		$(UTSBASE)/common/io/audio/drv/audiols/%.c
	$(COMPILE.c) -o $@ $<
	$(CTFCONVERT_O)

$(OBJS_DIR)/%.o:		$(UTSBASE)/common/io/audio/drv/audiopci/%.c
	$(COMPILE.c) -o $@ $<
	$(CTFCONVERT_O)

$(OBJS_DIR)/%.o:		$(UTSBASE)/common/io/audio/drv/audiop16x/%.c
	$(COMPILE.c) -o $@ $<
	$(CTFCONVERT_O)

$(OBJS_DIR)/%.o:		$(UTSBASE)/common/io/audio/drv/audiosolo/%.c
	$(COMPILE.c) -o $@ $<
	$(CTFCONVERT_O)

$(OBJS_DIR)/%.o:		$(UTSBASE)/common/io/audio/drv/audiots/%.c
	$(COMPILE.c) -o $@ $<
	$(CTFCONVERT_O)

$(OBJS_DIR)/%.o:		$(UTSBASE)/common/io/audio/drv/audiovia823x/%.c
	$(COMPILE.c) -o $@ $<
	$(CTFCONVERT_O)

$(OBJS_DIR)/%.o:		$(UTSBASE)/common/io/bfe/%.c
	$(COMPILE.c) -o $@ $<
	$(CTFCONVERT_O)

$(OBJS_DIR)/%.o:		$(UTSBASE)/common/io/bge/%.c
	$(COMPILE.c) -o $@ $<
	$(CTFCONVERT_O)

$(OBJS_DIR)/%.o:		$(UTSBASE)/common/io/blkdev/%.c
	$(COMPILE.c) -o $@ $<
	$(CTFCONVERT_O)

$(OBJS_DIR)/%.o:		$(UTSBASE)/common/io/bnx/%.c
	$(COMPILE.c) -o $@ $<
	$(CTFCONVERT_O)

$(OBJS_DIR)/%.o:		$(UTSBASE)/common/io/bnx/570x/driver/common/lmdev/%.c
	$(COMPILE.c) -o $@ $<
	$(CTFCONVERT_O)

$(OBJS_DIR)/%.o:		$(UTSBASE)/common/io/bnxe/%.c
	$(COMPILE.c) -o $@ $<
	$(CTFCONVERT_O)

$(OBJS_DIR)/%.o:		$(UTSBASE)/common/io/bnxe/577xx/common/%.c
	$(COMPILE.c) -o $@ $<
	$(CTFCONVERT_O)

$(OBJS_DIR)/%.o:		$(UTSBASE)/common/io/bnxe/577xx/drivers/common/ecore/%.c
	$(COMPILE.c) -o $@ $<
	$(CTFCONVERT_O)

$(OBJS_DIR)/%.o:		$(UTSBASE)/common/io/bnxe/577xx/drivers/common/lm/device/%.c
	$(COMPILE.c) -o $@ $<
	$(CTFCONVERT_O)

$(OBJS_DIR)/%.o:		$(UTSBASE)/common/io/bnxe/577xx/drivers/common/lm/fw/%.c
	$(COMPILE.c) -o $@ $<
	$(CTFCONVERT_O)

$(OBJS_DIR)/%.o:		$(UTSBASE)/common/io/bnxe/577xx/drivers/common/lm/l4/%.c
	$(COMPILE.c) -o $@ $<
	$(CTFCONVERT_O)

$(OBJS_DIR)/%.o:		$(UTSBASE)/common/io/bnxe/577xx/drivers/common/lm/l5/%.c
	$(COMPILE.c) -o $@ $<
	$(CTFCONVERT_O)

$(OBJS_DIR)/%.o:		$(UTSBASE)/common/io/bnxe/577xx/drivers/common/lm/device/%.c
	$(COMPILE.c) -o $@ $<
	$(CTFCONVERT_O)

$(OBJS_DIR)/%.o:		$(UTSBASE)/common/io/bpf/%.c
	$(COMPILE.c) -o $@ $<
	$(CTFCONVERT_O)

$(OBJS_DIR)/%.o:		$(UTSBASE)/common/io/cardbus/%.c
	$(COMPILE.c) -o $@ $<
	$(CTFCONVERT_O)

$(OBJS_DIR)/%.o:		$(UTSBASE)/common/io/comstar/stmf/%.c
	$(COMPILE.c) -o $@ $<
	$(CTFCONVERT_O)

$(OBJS_DIR)/%.o:		$(UTSBASE)/common/io/comstar/port/fct/%.c
	$(COMPILE.c) -o $@ $<
	$(CTFCONVERT_O)

$(OBJS_DIR)/%.o:		$(UTSBASE)/common/io/comstar/port/qlt/%.c
	$(COMPILE.c) -o $@ $<
	$(CTFCONVERT_O)

$(OBJS_DIR)/%.o:		$(UTSBASE)/common/io/comstar/port/srpt/%.c
	$(COMPILE.c) -o $@ $<
	$(CTFCONVERT_O)

$(OBJS_DIR)/%.o:		$(UTSBASE)/common/io/comstar/port/fcoet/%.c
	$(COMPILE.c) -o $@ $<
	$(CTFCONVERT_O)

$(OBJS_DIR)/%.o:		$(COMMONBASE)/iscsit/%.c
	$(COMPILE.c) -o $@ $<
	$(CTFCONVERT_O)

$(OBJS_DIR)/%.o:		$(UTSBASE)/common/io/comstar/port/iscsit/%.c
	$(COMPILE.c) -o $@ $<
	$(CTFCONVERT_O)

$(OBJS_DIR)/%.o:		$(UTSBASE)/common/io/comstar/port/pppt/%.c
	$(COMPILE.c) -o $@ $<
	$(CTFCONVERT_O)

$(OBJS_DIR)/%.o:		$(UTSBASE)/common/io/comstar/lu/stmf_sbd/%.c
	$(COMPILE.c) -o $@ $<
	$(CTFCONVERT_O)

$(OBJS_DIR)/%.o:		$(UTSBASE)/common/io/cpqary3/%.c
	$(COMPILE.c) -o $@ $<
	$(CTFCONVERT_O)

$(OBJS_DIR)/%.o:		$(UTSBASE)/common/io/dld/%.c
	$(COMPILE.c) -o $@ $<
	$(CTFCONVERT_O)

$(OBJS_DIR)/%.o:		$(UTSBASE)/common/io/dls/%.c
	$(COMPILE.c) -o $@ $<
	$(CTFCONVERT_O)

$(OBJS_DIR)/%.o:		$(UTSBASE)/common/io/dmfe/%.c
	$(COMPILE.c) -o $@ $<
	$(CTFCONVERT_O)

$(OBJS_DIR)/%.o:		$(UTSBASE)/common/io/efe/%.c
	$(COMPILE.c) -o $@ $<
	$(CTFCONVERT_O)

$(OBJS_DIR)/%.o:		$(UTSBASE)/common/io/elxl/%.c
	$(COMPILE.c) -o $@ $<
	$(CTFCONVERT_O)

$(OBJS_DIR)/%.o:		$(UTSBASE)/common/io/ena/%.c
	$(COMPILE.c) -o $@ $<
	$(CTFCONVERT_O)

$(OBJS_DIR)/%.o:		$(UTSBASE)/common/io/fcoe/%.c
	$(COMPILE.c) -o $@ $<
	$(CTFCONVERT_O)

$(OBJS_DIR)/%.o:		$(UTSBASE)/common/io/hme/%.c
	$(COMPILE.c) -o $@ $<
	$(CTFCONVERT_O)

$(OBJS_DIR)/%.o:		$(UTSBASE)/common/io/pciex/%.c
	$(COMPILE.c) -o $@ $<
	$(CTFCONVERT_O)

$(OBJS_DIR)/%.o:		$(UTSBASE)/common/io/hotplug/hpcsvc/%.c
	$(COMPILE.c) -o $@ $<
	$(CTFCONVERT_O)

$(OBJS_DIR)/%.o:		$(UTSBASE)/common/io/pciex/hotplug/%.c
	$(COMPILE.c) -o $@ $<
	$(CTFCONVERT_O)

$(OBJS_DIR)/%.o:		$(UTSBASE)/common/io/hotplug/pcihp/%.c
	$(COMPILE.c) -o $@ $<
	$(CTFCONVERT_O)

$(OBJS_DIR)/%.o:		$(UTSBASE)/common/io/ib/clients/rds/%.c
	$(COMPILE.c) -o $@ $<
	$(CTFCONVERT_O)

$(OBJS_DIR)/%.o:		$(UTSBASE)/common/io/ib/clients/rdsv3/%.c
	$(COMPILE.c) -o $@ $<
	$(CTFCONVERT_O)

$(OBJS_DIR)/%.o:		$(UTSBASE)/common/io/ib/clients/iser/%.c
	$(COMPILE.c) -o $@ $<
	$(CTFCONVERT_O)

$(OBJS_DIR)/%.o:		$(UTSBASE)/common/io/ib/clients/ibd/%.c
	$(COMPILE.c) -o $@ $<
	$(CTFCONVERT_O)

$(OBJS_DIR)/%.o:		$(UTSBASE)/common/io/ib/clients/eoib/%.c
	$(COMPILE.c) -o $@ $<
	$(CTFCONVERT_O)

$(OBJS_DIR)/%.o:		$(UTSBASE)/common/io/ib/clients/of/sol_ofs/%.c
	$(COMPILE.c) -o $@ $<
	$(CTFCONVERT_O)

$(OBJS_DIR)/%.o:		$(UTSBASE)/common/io/ib/clients/of/sol_ucma/%.c
	$(COMPILE.c) -o $@ $<
	$(CTFCONVERT_O)

$(OBJS_DIR)/%.o:		$(UTSBASE)/common/io/ib/clients/of/sol_umad/%.c
	$(COMPILE.c) -o $@ $<
	$(CTFCONVERT_O)

$(OBJS_DIR)/%.o:		$(UTSBASE)/common/io/ib/clients/of/sol_uverbs/%.c
	$(COMPILE.c) -o $@ $<
	$(CTFCONVERT_O)

$(OBJS_DIR)/%.o:		$(UTSBASE)/common/io/ib/clients/sdp/%.c
	$(COMPILE.c) -o $@ $<
	$(CTFCONVERT_O)

$(OBJS_DIR)/%.o:		$(UTSBASE)/common/io/ib/mgt/ibcm/%.c
	$(COMPILE.c) -o $@ $<
	$(CTFCONVERT_O)

$(OBJS_DIR)/%.o:		$(UTSBASE)/common/io/ib/mgt/ibdm/%.c
	$(COMPILE.c) -o $@ $<
	$(CTFCONVERT_O)

$(OBJS_DIR)/%.o:		$(UTSBASE)/common/io/ib/mgt/ibdma/%.c
	$(COMPILE.c) -o $@ $<
	$(CTFCONVERT_O)

$(OBJS_DIR)/%.o:		$(UTSBASE)/common/io/ib/mgt/ibmf/%.c
	$(COMPILE.c) -o $@ $<
	$(CTFCONVERT_O)

$(OBJS_DIR)/%.o:		$(UTSBASE)/common/io/ib/ibnex/%.c
	$(COMPILE.c) -o $@ $<
	$(CTFCONVERT_O)

$(OBJS_DIR)/%.o:		$(UTSBASE)/common/io/ib/ibtl/%.c
	$(COMPILE.c) -o $@ $<
	$(CTFCONVERT_O)

$(OBJS_DIR)/%.o:		$(UTSBASE)/common/io/ib/adapters/tavor/%.c
	$(COMPILE.c) -o $@ $<
	$(CTFCONVERT_O)

$(OBJS_DIR)/%.o:		$(UTSBASE)/common/io/ib/adapters/hermon/%.c
	$(COMPILE.c) -o $@ $<
	$(CTFCONVERT_O)

$(OBJS_DIR)/%.o:		$(UTSBASE)/common/io/ib/clients/daplt/%.c
	$(COMPILE.c) -o $@ $<
	$(CTFCONVERT_O)

$(OBJS_DIR)/%.o:		$(COMMONBASE)/iscsi/%.c
	$(COMPILE.c) -o $@ $<
	$(CTFCONVERT_O)

$(OBJS_DIR)/%.o:		$(UTSBASE)/common/io/idm/%.c
	$(COMPILE.c) -o $@ $<
	$(CTFCONVERT_O)

$(OBJS_DIR)/%.o:                $(UTSBASE)/common/io/ipw/%.c
	$(COMPILE.c) -o $@ $<
	$(CTFCONVERT_O)

$(OBJS_DIR)/%.o:		$(UTSBASE)/common/io/iwh/%.c
	$(COMPILE.c) -o $@ $<
	$(CTFCONVERT_O)

$(OBJS_DIR)/%.o:                $(UTSBASE)/common/io/iwi/%.c
	$(COMPILE.c) -o $@ $<
	$(CTFCONVERT_O)

$(OBJS_DIR)/%.o:                $(UTSBASE)/common/io/iwk/%.c
	$(COMPILE.c) -o $@ $<
	$(CTFCONVERT_O)

$(OBJS_DIR)/%.o:                $(UTSBASE)/common/io/iwn/%.c
	$(COMPILE.c) -o $@ $<
	$(CTFCONVERT_O)

$(OBJS_DIR)/%.o:                $(UTSBASE)/common/io/iwp/%.c
	$(COMPILE.c) -o $@ $<
	$(CTFCONVERT_O)

$(OBJS_DIR)/%.o:		$(UTSBASE)/common/io/kb8042/%.c
	$(COMPILE.c) -o $@ $<
	$(CTFCONVERT_O)

$(OBJS_DIR)/%.o:		$(UTSBASE)/common/io/kbtrans/%.c
	$(COMPILE.c) -o $@ $<
	$(CTFCONVERT_O)

$(OBJS_DIR)/%.o:		$(UTSBASE)/common/io/ksensor/%.c
	$(COMPILE.c) -o $@ $<
	$(CTFCONVERT_O)

$(OBJS_DIR)/%.o:		$(UTSBASE)/common/io/ksocket/%.c
	$(COMPILE.c) -o $@ $<
	$(CTFCONVERT_O)

$(OBJS_DIR)/%.o:		$(UTSBASE)/common/io/aggr/%.c
	$(COMPILE.c) -o $@ $<
	$(CTFCONVERT_O)

$(OBJS_DIR)/%.o:		$(UTSBASE)/common/io/lp/%.c
	$(COMPILE.c) -o $@ $<
	$(CTFCONVERT_O)

$(OBJS_DIR)/%.o:		$(UTSBASE)/common/io/mac/%.c
	$(COMPILE.c) -o $@ $<
	$(CTFCONVERT_O)

$(OBJS_DIR)/%.o:		$(UTSBASE)/common/io/mac/plugins/%.c
	$(COMPILE.c) -o $@ $<
	$(CTFCONVERT_O)

$(OBJS_DIR)/%.o:		$(UTSBASE)/common/io/mega_sas/%.c
	$(COMPILE.c) -o $@ $<
	$(CTFCONVERT_O)

$(OBJS_DIR)/%.o:		$(UTSBASE)/common/io/mii/%.c
	$(COMPILE.c) -o $@ $<
	$(CTFCONVERT_O)

$(OBJS_DIR)/%.o:		$(UTSBASE)/common/io/mlxcx/%.c
	$(COMPILE.c) -o $@ $<
	$(CTFCONVERT_O)

$(OBJS_DIR)/%.o:		$(UTSBASE)/common/io/mr_sas/%.c
	$(COMPILE.c) -o $@ $<
	$(CTFCONVERT_O)

$(OBJS_DIR)/%.o:		$(UTSBASE)/common/io/scsi/adapters/mpt_sas/%.c
	$(COMPILE.c) -o $@ $<
	$(CTFCONVERT_O)

$(OBJS_DIR)/%.o:		$(UTSBASE)/common/io/mxfe/%.c
	$(COMPILE.c) -o $@ $<
	$(CTFCONVERT_O)

$(OBJS_DIR)/%.o:		$(UTSBASE)/common/io/mwl/%.c
	$(COMPILE.c) -o $@ $<
	$(CTFCONVERT_O)

$(OBJS_DIR)/%.o:		$(UTSBASE)/common/io/mwl/mwl_fw/%.c
	$(COMPILE.c) -o $@ $<
	$(CTFCONVERT_O)

$(OBJS_DIR)/%.o:		$(UTSBASE)/common/io/net80211/%.c
	$(COMPILE.c) -o $@ $<
	$(CTFCONVERT_O)

$(OBJS_DIR)/%.o:		$(UTSBASE)/common/io/nge/%.c
	$(COMPILE.c) -o $@ $<
	$(CTFCONVERT_O)

$(OBJS_DIR)/%.o:		$(UTSBASE)/common/io/nvme/%.c
	$(COMPILE.c) -o $@ $<
	$(CTFCONVERT_O)

$(OBJS_DIR)/%.o:		$(UTSBASE)/common/io/nxge/%.c
	$(COMPILE.c) -o $@ $<
	$(CTFCONVERT_O)

$(OBJS_DIR)/%.o:		$(UTSBASE)/common/io/nxge/npi/%.c
	$(COMPILE.c) -o $@ $<
	$(CTFCONVERT_O)

$(OBJS_DIR)/%.o:		$(UTSBASE)/common/io/nxge/%.s
	$(COMPILE.s) -o $@ $<

$(OBJS_DIR)/%.o:		$(UTSBASE)/common/io/pci-ide/%.c
	$(COMPILE.c) -o $@ $<
	$(CTFCONVERT_O)

$(OBJS_DIR)/%.o:		$(UTSBASE)/common/io/pcn/%.c
	$(COMPILE.c) -o $@ $<
	$(CTFCONVERT_O)

$(OBJS_DIR)/%.o:		$(UTSBASE)/common/io/ppp/sppp/%.c
	$(COMPILE.c) -o $@ $<
	$(CTFCONVERT_O)

$(OBJS_DIR)/%.o:		$(UTSBASE)/common/io/ppp/spppasyn/%.c
	$(COMPILE.c) -o $@ $<
	$(CTFCONVERT_O)

$(OBJS_DIR)/%.o:		$(UTSBASE)/common/io/ppp/sppptun/%.c
	$(COMPILE.c) -o $@ $<
	$(CTFCONVERT_O)

$(OBJS_DIR)/%.o:		$(UTSBASE)/common/io/qede/%.c
	$(COMPILE.c) -o $@ $<
	$(CTFCONVERT_O)

$(OBJS_DIR)/%.o:		$(UTSBASE)/common/io/qede/579xx/drivers/ecore/%.c
	$(COMPILE.c) -o $@ $<
	$(CTFCONVERT_O)

$(OBJS_DIR)/%.o:		$(UTSBASE)/common/io/ral/%.c
	$(COMPILE.c) -o $@ $<
	$(CTFCONVERT_O)

$(OBJS_DIR)/%.o:		$(UTSBASE)/common/io/rge/%.c
	$(COMPILE.c) -o $@ $<
	$(CTFCONVERT_O)

$(OBJS_DIR)/%.o:		$(UTSBASE)/common/io/rtls/%.c
	$(COMPILE.c) -o $@ $<
	$(CTFCONVERT_O)

$(OBJS_DIR)/%.o:		$(UTSBASE)/common/io/rsm/%.c
	$(COMPILE.c) -o $@ $<
	$(CTFCONVERT_O)

$(OBJS_DIR)/%.o:		$(UTSBASE)/common/io/rtw/%.c
	$(COMPILE.c) -o $@ $<
	$(CTFCONVERT_O)

$(OBJS_DIR)/%.o:		$(UTSBASE)/common/io/rum/%.c
	$(COMPILE.c) -o $@ $<
	$(CTFCONVERT_O)

$(OBJS_DIR)/%.o:		$(UTSBASE)/common/io/rwd/%.c
	$(COMPILE.c) -o $@ $<
	$(CTFCONVERT_O)

$(OBJS_DIR)/%.o:		$(UTSBASE)/common/io/rwn/%.c
	$(COMPILE.c) -o $@ $<
	$(CTFCONVERT_O)

$(OBJS_DIR)/%.o:		$(UTSBASE)/common/io/sata/adapters/ahci/%.c
	$(COMPILE.c) -o $@ $<
	$(CTFCONVERT_O)

$(OBJS_DIR)/%.o:		$(UTSBASE)/common/io/sata/adapters/nv_sata/%.c
	$(COMPILE.c) -o $@ $<
	$(CTFCONVERT_O)

$(OBJS_DIR)/%.o:		$(UTSBASE)/common/io/sata/adapters/si3124/%.c
	$(COMPILE.c) -o $@ $<
	$(CTFCONVERT_O)

$(OBJS_DIR)/%.o:		$(UTSBASE)/common/io/sata/impl/%.c
	$(COMPILE.c) -o $@ $<
	$(CTFCONVERT_O)

$(OBJS_DIR)/%.o:		$(UTSBASE)/common/io/scsi/conf/%.c
	$(COMPILE.c) -o $@ $<
	$(CTFCONVERT_O)

$(OBJS_DIR)/%.o:		$(UTSBASE)/common/io/scsi/impl/%.c
	$(COMPILE.c) -o $@ $<
	$(CTFCONVERT_O)

$(OBJS_DIR)/%.o:		$(UTSBASE)/common/io/scsi/targets/%.c
	$(COMPILE.c) -o $@ $<
	$(CTFCONVERT_O)

$(OBJS_DIR)/%.o:		$(UTSBASE)/common/io/scsi/adapters/%.c
	$(COMPILE.c) -o $@ $<
	$(CTFCONVERT_O)

$(OBJS_DIR)/%.o:		$(UTSBASE)/common/io/scsi/adapters/blk2scsa/%.c
	$(COMPILE.c) -o $@ $<
	$(CTFCONVERT_O)

$(OBJS_DIR)/%.o:		$(UTSBASE)/common/io/scsi/adapters/scsi_vhci/%.c
	$(COMPILE.c) -o $@ $<
	$(CTFCONVERT_O)

$(OBJS_DIR)/%.o:		$(UTSBASE)/common/io/scsi/adapters/scsi_vhci/fops/%.c
	$(COMPILE.c) -o $@ $<
	$(CTFCONVERT_O)

$(OBJS_DIR)/%.o:		$(UTSBASE)/common/io/scsi/adapters/smrt/%.c
	$(COMPILE.c) -o $@ $<
	$(CTFCONVERT_O)

$(OBJS_DIR)/%.o:		$(UTSBASE)/common/io/fibre-channel/ulp/%.c
	$(COMPILE.c) -o $@ $<
	$(CTFCONVERT_O)

$(OBJS_DIR)/%.o:		$(UTSBASE)/common/io/fibre-channel/impl/%.c
	$(COMPILE.c) -o $@ $<
	$(CTFCONVERT_O)

$(OBJS_DIR)/%.o:		$(UTSBASE)/common/io/fibre-channel/fca/qlc/%.c
	$(COMPILE.c) -o $@ $<
	$(CTFCONVERT_O)

$(OBJS_DIR)/%.o:		$(UTSBASE)/common/io/fibre-channel/fca/qlge/%.c
	$(COMPILE.c) -o $@ $<
	$(CTFCONVERT_O)

$(OBJS_DIR)/%.o:		$(UTSBASE)/common/io/fibre-channel/fca/emlxs/%.c
	$(COMPILE.c) -o $@ $<
	$(CTFCONVERT_O)

$(OBJS_DIR)/%.o:		$(UTSBASE)/common/io/fibre-channel/fca/oce/%.c
	$(COMPILE.c) -o $@ $<
	$(CTFCONVERT_O)

$(OBJS_DIR)/%.o:		$(UTSBASE)/common/io/fibre-channel/fca/fcoei/%.c
	$(COMPILE.c) -o $@ $<
	$(CTFCONVERT_O)

$(OBJS_DIR)/%.o:		$(UTSBASE)/common/io/sdcard/adapters/sdhost/%.c
	$(COMPILE.c) -o $@ $<
	$(CTFCONVERT_O)

$(OBJS_DIR)/%.o:		$(UTSBASE)/common/io/sdcard/impl/%.c
	$(COMPILE.c) -o $@ $<
	$(CTFCONVERT_O)

$(OBJS_DIR)/%.o:		$(UTSBASE)/common/io/sdcard/targets/sdcard/%.c
	$(COMPILE.c) -o $@ $<
	$(CTFCONVERT_O)

$(OBJS_DIR)/%.o:		$(UTSBASE)/common/io/sfe/%.c
	$(COMPILE.c) -o $@ $<
	$(CTFCONVERT_O)

$(OBJS_DIR)/%.o:		$(UTSBASE)/common/io/simnet/%.c
	$(COMPILE.c) -o $@ $<
	$(CTFCONVERT_O)

$(OBJS_DIR)/%.o:		$(UTSBASE)/common/io/softmac/%.c
	$(COMPILE.c) -o $@ $<
	$(CTFCONVERT_O)

$(OBJS_DIR)/%.o:		$(UTSBASE)/common/io/uath/%.c
	$(COMPILE.c) -o $@ $<
	$(CTFCONVERT_O)

$(OBJS_DIR)/%.o:		$(UTSBASE)/common/io/uath/uath_fw/%.c
	$(COMPILE.c) -o $@ $<
	$(CTFCONVERT_O)

$(OBJS_DIR)/%.o:                $(UTSBASE)/common/io/ural/%.c
	$(COMPILE.c) -o $@ $<
	$(CTFCONVERT_O)

$(OBJS_DIR)/%.o:                $(UTSBASE)/common/io/urtw/%.c
	$(COMPILE.c) -o $@ $<
	$(CTFCONVERT_O)

$(OBJS_DIR)/%.o:		$(UTSBASE)/common/io/usb/clients/audio/usb_ac/%.c
	$(COMPILE.c) -o $@ $<
	$(CTFCONVERT_O)

$(OBJS_DIR)/%.o:		$(UTSBASE)/common/io/usb/clients/audio/usb_as/%.c
	$(COMPILE.c) -o $@ $<
	$(CTFCONVERT_O)

$(OBJS_DIR)/%.o:		$(UTSBASE)/common/io/usb/clients/audio/usb_ah/%.c
	$(COMPILE.c) -o $@ $<
	$(CTFCONVERT_O)

$(OBJS_DIR)/%.o:		$(UTSBASE)/common/io/usb/clients/ccid/%.c
	$(COMPILE.c) -o $@ $<
	$(CTFCONVERT_O)

$(OBJS_DIR)/%.o:		$(COMMONBASE)/ccid/%.c
	$(COMPILE.c) -o $@ $<
	$(CTFCONVERT_O)

$(OBJS_DIR)/%.o:		$(UTSBASE)/common/io/usb/clients/usbskel/%.c
	$(COMPILE.c) -o $@ $<
	$(CTFCONVERT_O)

$(OBJS_DIR)/%.o:		$(UTSBASE)/common/io/usb/clients/video/usbvc/%.c
	$(COMPILE.c) -o $@ $<
	$(CTFCONVERT_O)

$(OBJS_DIR)/%.o:		$(UTSBASE)/common/io/usb/clients/hid/%.c
	$(COMPILE.c) -o $@ $<
	$(CTFCONVERT_O)

$(OBJS_DIR)/%.o:		$(UTSBASE)/common/io/usb/clients/hidparser/%.c
	$(COMPILE.c) -o $@ $<
	$(CTFCONVERT_O)

$(OBJS_DIR)/%.o:		$(UTSBASE)/common/io/usb/clients/printer/%.c
	$(COMPILE.c) -o $@ $<
	$(CTFCONVERT_O)

$(OBJS_DIR)/%.o:		$(UTSBASE)/common/io/usb/clients/usbkbm/%.c
	$(COMPILE.c) -o $@ $<
	$(CTFCONVERT_O)

$(OBJS_DIR)/%.o:		$(UTSBASE)/common/io/usb/clients/usbms/%.c
	$(COMPILE.c) -o $@ $<
	$(CTFCONVERT_O)

$(OBJS_DIR)/%.o:		$(UTSBASE)/common/io/usb/clients/usbinput/usbwcm/%.c
	$(COMPILE.c) -o $@ $<
	$(CTFCONVERT_O)

$(OBJS_DIR)/%.o:		$(UTSBASE)/common/io/usb/clients/ugen/%.c
	$(COMPILE.c) -o $@ $<
	$(CTFCONVERT_O)

$(OBJS_DIR)/%.o:		$(UTSBASE)/common/io/usb/clients/usbser/%.c
	$(COMPILE.c) -o $@ $<
	$(CTFCONVERT_O)

$(OBJS_DIR)/%.o:		$(UTSBASE)/common/io/usb/clients/usbser/usbsacm/%.c
	$(COMPILE.c) -o $@ $<
	$(CTFCONVERT_O)

$(OBJS_DIR)/%.o:		$(UTSBASE)/common/io/usb/clients/usbser/usbftdi/%.c
	$(COMPILE.c) -o $@ $<
	$(CTFCONVERT_O)

$(OBJS_DIR)/%.o:		$(UTSBASE)/common/io/usb/clients/usbser/usbser_keyspan/%.c
	$(COMPILE.c) -o $@ $<
	$(CTFCONVERT_O)

$(OBJS_DIR)/%.o:		$(UTSBASE)/common/io/usb/clients/usbser/usbsprl/%.c
	$(COMPILE.c) -o $@ $<
	$(CTFCONVERT_O)

$(OBJS_DIR)/%.o:		$(UTSBASE)/common/io/usb/clients/usbecm/%.c
	$(COMPILE.c) -o $@ $<
	$(CTFCONVERT_O)

$(OBJS_DIR)/%.o:		$(UTSBASE)/common/io/usb/hcd/openhci/%.c
	$(COMPILE.c) -o $@ $<
	$(CTFCONVERT_O)

$(OBJS_DIR)/%.o:		$(UTSBASE)/common/io/usb/hcd/ehci/%.c
	$(COMPILE.c) -o $@ $<
	$(CTFCONVERT_O)

$(OBJS_DIR)/%.o:		$(UTSBASE)/common/io/usb/hcd/xhci/%.c
	$(COMPILE.c) -o $@ $<
	$(CTFCONVERT_O)

$(OBJS_DIR)/%.o:		$(UTSBASE)/common/io/usb/hcd/uhci/%.c
	$(COMPILE.c) -I../../common -o $@ $<
	$(CTFCONVERT_O)

$(OBJS_DIR)/%.o:		$(UTSBASE)/common/io/usb/hubd/%.c
	$(COMPILE.c) -o $@ $<
	$(CTFCONVERT_O)

$(OBJS_DIR)/%.o:		$(UTSBASE)/common/io/usb/scsa2usb/%.c
	$(COMPILE.c) -o $@ $<
	$(CTFCONVERT_O)

$(OBJS_DIR)/%.o:		$(UTSBASE)/common/io/usb/usb_mid/%.c
	$(COMPILE.c) -o $@ $<
	$(CTFCONVERT_O)

$(OBJS_DIR)/%.o:		$(UTSBASE)/common/io/usb/usb_ia/%.c
	$(COMPILE.c) -o $@ $<
	$(CTFCONVERT_O)

$(OBJS_DIR)/%.o:		$(UTSBASE)/common/io/usb/usba/%.c
	$(COMPILE.c) -o $@ $<
	$(CTFCONVERT_O)

$(OBJS_DIR)/%.o:		$(UTSBASE)/common/io/usb/usba10/%.c
	$(COMPILE.c) -o $@ $<
	$(CTFCONVERT_O)

$(OBJS_DIR)/%.o:		$(UTSBASE)/common/io/usbgem/%.c
	$(COMPILE.c) -o $@ $<
	$(CTFCONVERT_O)

$(OBJS_DIR)/%.o:		$(UTSBASE)/common/io/axf/%.c
	$(COMPILE.c) -o $@ $<
	$(CTFCONVERT_O)

$(OBJS_DIR)/%.o:		$(UTSBASE)/common/io/udf/%.c
	$(COMPILE.c) -o $@ $<
	$(CTFCONVERT_O)

$(OBJS_DIR)/%.o:		$(UTSBASE)/common/io/udmf/%.c
	$(COMPILE.c) -o $@ $<
	$(CTFCONVERT_O)

$(OBJS_DIR)/%.o:		$(UTSBASE)/common/io/upf/%.c
	$(COMPILE.c) -o $@ $<
	$(CTFCONVERT_O)

$(OBJS_DIR)/%.o:		$(UTSBASE)/common/io/urf/%.c
	$(COMPILE.c) -o $@ $<
	$(CTFCONVERT_O)

$(OBJS_DIR)/%.o:		$(UTSBASE)/common/io/vuidmice/%.c
	$(COMPILE.c) -o $@ $<
	$(CTFCONVERT_O)

$(OBJS_DIR)/%.o:		$(UTSBASE)/common/io/vnic/%.c
	$(COMPILE.c) -o $@ $<
	$(CTFCONVERT_O)

$(OBJS_DIR)/%.o:                $(UTSBASE)/common/io/wpi/%.c
	$(COMPILE.c) -o $@ $<
	$(CTFCONVERT_O)

$(OBJS_DIR)/%.o:                $(UTSBASE)/common/io/zyd/%.c
	$(COMPILE.c) -o $@ $<
	$(CTFCONVERT_O)

$(OBJS_DIR)/%.o:		$(UTSBASE)/common/io/chxge/com/%.c
	$(COMPILE.c) -o $@ $<
	$(CTFCONVERT_O)

$(OBJS_DIR)/%.o:		$(UTSBASE)/common/io/chxge/%.c
	$(COMPILE.c) -o $@ $<
	$(CTFCONVERT_O)

$(OBJS_DIR)/%.o:		$(UTSBASE)/common/io/cxgbe/common/%.c
	$(COMPILE.c) -o $@ $<
	$(CTFCONVERT_O)

$(OBJS_DIR)/%.o:		$(UTSBASE)/common/io/cxgbe/shared/%.c
	$(COMPILE.c) -o $@ $<
	$(CTFCONVERT_O)

$(OBJS_DIR)/%.o:		$(UTSBASE)/common/io/cxgbe/firmware/%.c
	$(COMPILE.c) -o $@ $<
	$(CTFCONVERT_O)

$(OBJS_DIR)/%.o:		$(UTSBASE)/common/io/cxgbe/t4nex/%.c
	$(COMPILE.c) -o $@ $<
	$(CTFCONVERT_O)

$(OBJS_DIR)/%.o:		$(UTSBASE)/common/io/cxgbe/cxgbe/%.c
	$(COMPILE.c) -o $@ $<
	$(CTFCONVERT_O)

$(OBJS_DIR)/%.o:		$(UTSBASE)/common/io/ixgb/%.c
	$(COMPILE.c) -o $@ $<
	$(CTFCONVERT_O)

$(OBJS_DIR)/%.o:		$(UTSBASE)/common/io/xge/drv/%.c
	$(COMPILE.c) -o $@ $<
	$(CTFCONVERT_O)

$(OBJS_DIR)/%.o:		$(UTSBASE)/common/io/xge/hal/xgehal/%.c
	$(COMPILE.c) -o $@ $<
	$(CTFCONVERT_O)

$(OBJS_DIR)/%.o:		$(UTSBASE)/common/io/e1000api/%.c
	$(COMPILE.c) -o $@ $<
	$(CTFCONVERT_O)

$(OBJS_DIR)/%.o:		$(UTSBASE)/common/io/e1000g/%.c
	$(COMPILE.c) -o $@ $<
	$(CTFCONVERT_O)

$(OBJS_DIR)/%.o:		$(UTSBASE)/common/io/igb/%.c
	$(COMPILE.c) -o $@ $<
	$(CTFCONVERT_O)

$(OBJS_DIR)/%.o:		$(UTSBASE)/common/io/iprb/%.c
	$(COMPILE.c) -o $@ $<
	$(CTFCONVERT_O)

$(OBJS_DIR)/%.o:		$(UTSBASE)/common/io/ixgbe/%.c
	$(COMPILE.c) -o $@ $<
	$(CTFCONVERT_O)

$(OBJS_DIR)/%.o:		$(UTSBASE)/common/io/ixgbe/core/%.c
	$(COMPILE.c) -o $@ $<
	$(CTFCONVERT_O)

$(OBJS_DIR)/%.o:		$(UTSBASE)/common/io/i40e/%.c
	$(COMPILE.c) -o $@ $<
	$(CTFCONVERT_O)

$(OBJS_DIR)/%.o:		$(UTSBASE)/common/io/i40e/core/%.c
	$(COMPILE.c) -o $@ $<
	$(CTFCONVERT_O)

$(OBJS_DIR)/%.o:		$(UTSBASE)/common/io/ntxn/%.c
	$(COMPILE.c) -o $@ $<
	$(CTFCONVERT_O)

$(OBJS_DIR)/%.o:		$(UTSBASE)/common/io/myri10ge/drv/%.c
	$(COMPILE.c) -o $@ $<
	$(CTFCONVERT_O)

$(OBJS_DIR)/%.o:		$(UTSBASE)/common/ipp/%.c
	$(COMPILE.c) -o $@ $<
	$(CTFCONVERT_O)

$(OBJS_DIR)/%.o:		$(UTSBASE)/common/ipp/ipgpc/%.c
	$(COMPILE.c) -o $@ $<
	$(CTFCONVERT_O)

$(OBJS_DIR)/%.o:		$(UTSBASE)/common/ipp/dlcosmk/%.c
	$(COMPILE.c) -o $@ $<
	$(CTFCONVERT_O)

$(OBJS_DIR)/%.o:		$(UTSBASE)/common/ipp/flowacct/%.c
	$(COMPILE.c) -o $@ $<
	$(CTFCONVERT_O)

$(OBJS_DIR)/%.o:		$(UTSBASE)/common/ipp/dscpmk/%.c
	$(COMPILE.c) -o $@ $<
	$(CTFCONVERT_O)

$(OBJS_DIR)/%.o:		$(UTSBASE)/common/ipp/meters/%.c
	$(COMPILE.c) -o $@ $<
	$(CTFCONVERT_O)

$(OBJS_DIR)/%.o:		$(UTSBASE)/common/kiconv/kiconv_emea/%.c
	$(COMPILE.c) -o $@ $<
	$(CTFCONVERT_O)

$(OBJS_DIR)/%.o:		$(UTSBASE)/common/kiconv/kiconv_ja/%.c
	$(COMPILE.c) -o $@ $<
	$(CTFCONVERT_O)

$(OBJS_DIR)/%.o:		$(UTSBASE)/common/kiconv/kiconv_ko/%.c
	$(COMPILE.c) -o $@ $<
	$(CTFCONVERT_O)

$(OBJS_DIR)/%.o:		$(UTSBASE)/common/kiconv/kiconv_sc/%.c
	$(COMPILE.c) -o $@ $<
	$(CTFCONVERT_O)

$(OBJS_DIR)/%.o:		$(UTSBASE)/common/kiconv/kiconv_tc/%.c
	$(COMPILE.c) -o $@ $<
	$(CTFCONVERT_O)

$(OBJS_DIR)/%.o:		$(UTSBASE)/common/klm/%.c
	$(COMPILE.c) -o $@ $<
	$(CTFCONVERT_O)

$(OBJS_DIR)/%.o:		$(UTSBASE)/common/kmdb/%.c
	$(COMPILE.c) -o $@ $<
	$(CTFCONVERT_O)

$(OBJS_DIR)/%.o:		$(UTSBASE)/common/ktli/%.c
	$(COMPILE.c) -o $@ $<
	$(CTFCONVERT_O)

$(OBJS_DIR)/%.o:		$(UTSBASE)/common/io/scsi/adapters/iscsi/%.c
	$(COMPILE.c) -o $@ $<
	$(CTFCONVERT_O)

$(OBJS_DIR)/%.o:		$(COMMONBASE)/iscsi/%.c
	$(COMPILE.c) -o $@ $<
	$(CTFCONVERT_O)

$(OBJS_DIR)/%.o:                $(UTSBASE)/common/inet/kifconf/%.c
	$(COMPILE.c) -o $@ $<
	$(CTFCONVERT_O)

$(OBJS_DIR)/%.o:		$(UTSBASE)/common/io/vr/%.c
	$(COMPILE.c) -o $@ $<
	$(CTFCONVERT_O)

$(OBJS_DIR)/%.o:		$(UTSBASE)/common/io/yge/%.c
	$(COMPILE.c) -o $@ $<
	$(CTFCONVERT_O)

$(OBJS_DIR)/%.o:		$(UTSBASE)/common/io/sfxge/%.c
	$(COMPILE.c) -o $@ $<
	$(CTFCONVERT_O)

$(OBJS_DIR)/%.o:		$(UTSBASE)/common/io/sfxge/common/%.c
	$(COMPILE.c) -o $@ $<
	$(CTFCONVERT_O)

$(OBJS_DIR)/%.o:		$(UTSBASE)/common/io/skd/%.c
	$(COMPILE.c) -o $@ $<
	$(CTFCONVERT_O)

$(OBJS_DIR)/%.o:		$(UTSBASE)/common/io/virtio/%.c
	$(COMPILE.c) -o $@ $<
	$(CTFCONVERT_O)

$(OBJS_DIR)/%.o:		$(UTSBASE)/common/io/vioblk/%.c
	$(COMPILE.c) -o $@ $<
	$(CTFCONVERT_O)

$(OBJS_DIR)/%.o:		$(UTSBASE)/common/io/vioif/%.c
	$(COMPILE.c) -o $@ $<
	$(CTFCONVERT_O)

<<<<<<< HEAD
$(OBJS_DIR)/%.o:		$(UTSBASE)/common/io/vio9p/%.c
=======
$(OBJS_DIR)/%.o:		$(COMMONBASE)/idspace/%.c
>>>>>>> 84874e4a
	$(COMPILE.c) -o $@ $<
	$(CTFCONVERT_O)

#
# krtld must refer to its own bzero/bcopy until the kernel is fully linked
#
$(OBJS_DIR)/bootrd.o		:= CPPFLAGS += -DKOBJ_OVERRIDES
$(OBJS_DIR)/doreloc.o		:= CPPFLAGS += -DKOBJ_OVERRIDES
$(OBJS_DIR)/kobj.o		:= CPPFLAGS += -DKOBJ_OVERRIDES
$(OBJS_DIR)/kobj_boot.o		:= CPPFLAGS += -DKOBJ_OVERRIDES
$(OBJS_DIR)/kobj_bootflags.o	:= CPPFLAGS += -DKOBJ_OVERRIDES
$(OBJS_DIR)/kobj_convrelstr.o	:= CPPFLAGS += -DKOBJ_OVERRIDES
$(OBJS_DIR)/kobj_isa.o		:= CPPFLAGS += -DKOBJ_OVERRIDES
$(OBJS_DIR)/kobj_kdi.o		:= CPPFLAGS += -DKOBJ_OVERRIDES
$(OBJS_DIR)/kobj_lm.o		:= CPPFLAGS += -DKOBJ_OVERRIDES
$(OBJS_DIR)/kobj_reloc.o	:= CPPFLAGS += -DKOBJ_OVERRIDES
$(OBJS_DIR)/kobj_stubs.o	:= CPPFLAGS += -DKOBJ_OVERRIDES
$(OBJS_DIR)/kobj_subr.o		:= CPPFLAGS += -DKOBJ_OVERRIDES

$(OBJS_DIR)/%.o:		$(UTSBASE)/common/krtld/%.c
	$(COMPILE.c) -o $@ $<
	$(CTFCONVERT_O)

$(OBJS_DIR)/%.o:		$(COMMONBASE)/bootbanner/%.c
	$(COMPILE.c) -o $@ $<
	$(CTFCONVERT_O)

$(OBJS_DIR)/%.o:		$(COMMONBASE)/list/%.c
	$(COMPILE.c) -o $@ $<
	$(CTFCONVERT_O)

$(OBJS_DIR)/%.o:		$(COMMONBASE)/lzma/%.c
	$(COMPILE.c) -o $@ $<
	$(CTFCONVERT_O)

$(OBJS_DIR)/%.o:		$(COMMONBASE)/crypto/md4/%.c
	$(COMPILE.c) -o $@ $<
	$(CTFCONVERT_O)

$(OBJS_DIR)/%.o:		$(COMMONBASE)/crypto/md5/%.c
	$(COMPILE.c) -o $@ $<
	$(CTFCONVERT_O)

$(OBJS_DIR)/%.o:		$(COMMONBASE)/net/dhcp/%.c
	$(COMPILE.c) -o $@ $<
	$(CTFCONVERT_O)

$(OBJS_DIR)/%.o:		$(COMMONBASE)/nvpair/%.c
	$(COMPILE.c) -o $@ $<
	$(CTFCONVERT_O)

$(OBJS_DIR)/bootbanner.o := CPPFLAGS += \
	-DBOOTBANNER1='"$(BOOTBANNER1)"' \
	-DBOOTBANNER2='"$(BOOTBANNER2)"' \
	-DBOOTBANNER3='"$(BOOTBANNER3)"' \
	-DBOOTBANNER4='"$(BOOTBANNER4)"' \
	-DBOOTBANNER5='"$(BOOTBANNER5)"'

$(OBJS_DIR)/%.o:		$(UTSBASE)/common/os/%.c
	$(COMPILE.c) -o $@ $<
	$(CTFCONVERT_O)

$(OBJS_DIR)/%.o:		$(UTSBASE)/common/pcmcia/cis/%.c
	$(COMPILE.c) -o $@ $<
	$(CTFCONVERT_O)

$(OBJS_DIR)/%.o:		$(UTSBASE)/common/pcmcia/cs/%.c
	$(COMPILE.c) -o $@ $<
	$(CTFCONVERT_O)

$(OBJS_DIR)/%.o:		$(UTSBASE)/common/pcmcia/nexus/%.c
	$(COMPILE.c) -o $@ $<
	$(CTFCONVERT_O)

$(OBJS_DIR)/%.o:		$(UTSBASE)/common/pcmcia/pcs/%.c
	$(COMPILE.c) -o $@ $<
	$(CTFCONVERT_O)

$(OBJS_DIR)/%.o:		$(UTSBASE)/common/refhash/%.c
	$(COMPILE.c) -o $@ $<
	$(CTFCONVERT_O)

$(OBJS_DIR)/%.o:		$(UTSBASE)/common/rpc/%.c
	$(COMPILE.c) -o $@ $<
	$(CTFCONVERT_O)

$(OBJS_DIR)/%.o:		$(UTSBASE)/common/rpc/sec/%.c
	$(COMPILE.c) -o $@ $<
	$(CTFCONVERT_O)

$(OBJS_DIR)/%.o:		$(UTSBASE)/common/rpc/sec_gss/%.c
	$(COMPILE.c) -o $@ $<
	$(CTFCONVERT_O)

$(OBJS_DIR)/%.o:		$(COMMONBASE)/crypto/edonr/%.c
	$(COMPILE.c) -o $@ $<
	$(CTFCONVERT_O)

$(OBJS_DIR)/%.o:		$(COMMONBASE)/crypto/sha1/%.c
	$(COMPILE.c) -o $@ $<
	$(CTFCONVERT_O)

$(OBJS_DIR)/%.o:		$(COMMONBASE)/crypto/sha2/%.c
	$(COMPILE.c) -o $@ $<
	$(CTFCONVERT_O)

$(OBJS_DIR)/%.o:		$(COMMONBASE)/crypto/skein/%.c
	$(COMPILE.c) -o $@ $<
	$(CTFCONVERT_O)

$(OBJS_DIR)/%.o:		$(UTSBASE)/common/syscall/%.c
	$(COMPILE.c) -o $@ $<
	$(CTFCONVERT_O)

$(OBJS_DIR)/%.o:		$(UTSBASE)/common/tnf/%.c
	$(COMPILE.c) -o $@ $<
	$(CTFCONVERT_O)

$(OBJS_DIR)/%.o:		$(COMMONBASE)/tsol/%.c
	$(COMPILE.c) -o $@ $<
	$(CTFCONVERT_O)

$(OBJS_DIR)/%.o:		$(COMMONBASE)/util/%.c
	$(COMPILE.c) -o $@ $<
	$(CTFCONVERT_O)

$(OBJS_DIR)/%.o:		$(COMMONBASE)/unicode/%.c
	$(COMPILE.c) -o $@ $<
	$(CTFCONVERT_O)

$(OBJS_DIR)/%.o:		$(UTSBASE)/common/vm/%.c
	$(COMPILE.c) -o $@ $<
	$(CTFCONVERT_O)

$(OBJS_DIR)/%.o:		$(SRC)/contrib/zlib/%.c
	$(COMPILE.c) -o $@ $<
	$(CTFCONVERT_O)

$(OBJS_DIR)/%.o:		$(UTSBASE)/common/zmod/%.c
	$(COMPILE.c) -o $@ $<
	$(CTFCONVERT_O)

$(OBJS_DIR)/zlib_obj.o:		$(ZLIB_OBJS:%=$(OBJS_DIR)/%)
	$(LD) -r $(BREDUCE) -M$(UTSBASE)/common/zmod/mapfile -o $@ \
	    $(ZLIB_OBJS:%=$(OBJS_DIR)/%)
	$(CTFMERGE) $(CTFMRGFLAGS) -o $@ $(ZLIB_OBJS:%=$(OBJS_DIR)/%)

$(OBJS_DIR)/%.o:		$(UTSBASE)/common/io/hxge/%.c
	$(COMPILE.c) -o $@ $<
	$(CTFCONVERT_O)

$(OBJS_DIR)/%.o:		$(UTSBASE)/common/io/tpm/%.c
	$(COMPILE.c) -o $@ $<
	$(CTFCONVERT_O)

$(OBJS_DIR)/%.o:		$(UTSBASE)/common/io/tpm/%.s
	$(COMPILE.s) -o $@ $<

$(OBJS_DIR)/bz2%.o:		$(COMMONBASE)/bzip2/%.c
	$(COMPILE.c) -o $@ -I$(COMMONBASE)/bzip2 $<
	$(CTFCONVERT_O)<|MERGE_RESOLUTION|>--- conflicted
+++ resolved
@@ -1524,11 +1524,11 @@
 	$(COMPILE.c) -o $@ $<
 	$(CTFCONVERT_O)
 
-<<<<<<< HEAD
 $(OBJS_DIR)/%.o:		$(UTSBASE)/common/io/vio9p/%.c
-=======
+	$(COMPILE.c) -o $@ $<
+	$(CTFCONVERT_O)
+
 $(OBJS_DIR)/%.o:		$(COMMONBASE)/idspace/%.c
->>>>>>> 84874e4a
 	$(COMPILE.c) -o $@ $<
 	$(CTFCONVERT_O)
 

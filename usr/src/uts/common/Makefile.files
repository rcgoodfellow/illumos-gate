--- conflicted
+++ resolved
@@ -28,13 +28,8 @@
 # Copyright 2020 Joyent, Inc.
 # Copyright 2016 OmniTI Computer Consulting, Inc.  All rights reserved.
 # Copyright 2016 Hans Rosenfeld <rosenfeld@grumpf.hope-2000.org>
-<<<<<<< HEAD
-# Copyright 2020 RackTop Systems, Inc.
+# Copyright 2022 RackTop Systems, Inc.
 # Copyright 2022 Oxide Computer Company
-=======
-# Copyright 2022 RackTop Systems, Inc.
-# Copyright 2021 Oxide Computer Company
->>>>>>> da37308c
 #
 
 #

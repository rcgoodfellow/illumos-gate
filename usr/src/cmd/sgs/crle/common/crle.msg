--- conflicted
+++ resolved
@@ -148,15 +148,6 @@
 			 (system default)\n"
 @ MSG_DEF_NEWTD_64	"  Trusted Directories (ELF):\t\
 			 /lib/secure/64:/usr/lib/secure/64  (system default)\n"
-<<<<<<< HEAD
-
-@ MSG_DEF_AOUTDLP	"  Default Library Path (AOUT):\t\
-			 /usr/lib:/usr/local/lib  \
-			 (system default)\n"
-@ MSG_DEF_AOUTNEWTD	"  Trusted Directories (AOUT):\t\
-			 /lib/secure:/usr/lib/secure  (system default)\n"
-=======
->>>>>>> 17e9e0ae
 
 @ MSG_ENV_TITLE		"\nEnvironment Variables:\n"
 @ MSG_ENV_RPL		"  %s  (replaceable)\n"

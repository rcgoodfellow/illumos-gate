/*
 * CDDL HEADER START
 *
 * The contents of this file are subject to the terms of the
 * Common Development and Distribution License (the "License").
 * You may not use this file except in compliance with the License.
 *
 * You can obtain a copy of the license at usr/src/OPENSOLARIS.LICENSE
 * or http://www.opensolaris.org/os/licensing.
 * See the License for the specific language governing permissions
 * and limitations under the License.
 *
 * When distributing Covered Code, include this CDDL HEADER in each
 * file and include the License file at usr/src/OPENSOLARIS.LICENSE.
 * If applicable, add the following below this CDDL HEADER, with the
 * fields enclosed by brackets "[]" replaced with your own identifying
 * information: Portions Copyright [yyyy] [name of copyright owner]
 *
 * CDDL HEADER END
 */

/*
 * Copyright (c) 1999, 2010, Oracle and/or its affiliates. All rights reserved.
 */

#include	<sys/types.h>
#include	<sys/stat.h>
#include	<sys/mman.h>
#include	<fcntl.h>
#include	<stdio.h>
#include	<string.h>
#include	<unistd.h>
#include	<errno.h>
#include	<limits.h>
#include	"sgs.h"
#include	"rtc.h"
#include	"conv.h"
#include	"_crle.h"
#include	"msg.h"


/*
 * Display the command line required to regenerate the configuration file.
 *
 * Under normal mode the command is printed on one line to make it more
 * available for grep(1) use.  Under verbose mode the command is separated
 * into each argument (a little more readable perhaps when the arguments are
 * numerous of have long pathnames).
 *
 * Note that for version 1 configuration files we never used to generate any
 * command-line information, and as the attempt to do so is only a best effort
 * don't bother printing anything.
 */
static void
printcmd(Crle_desc *crle, Rtc_head * head, APlist *cmdline)
{
	Aliste		idx, lidx;
	const char	*fmto, *fmtb, *fmtm, *fmte;
	char		*cmd;
	int		output = 0;

	if (crle->c_flags & CRLE_VERBOSE) {
		fmto = MSG_INTL(MSG_DMP_CMD_ONE_V);
		fmtb = MSG_INTL(MSG_DMP_CMD_BGN_V);
		fmtm = MSG_INTL(MSG_DMP_CMD_MID_V);
		fmte = MSG_INTL(MSG_DMP_CMD_END_V);

	} else if (head->ch_version > RTC_VER_ONE) {
		fmto = MSG_INTL(MSG_DMP_CMD_ONE);
		fmtb = MSG_INTL(MSG_DMP_CMD_BGN);
		fmtm = MSG_INTL(MSG_DMP_CMD_MID);
		fmte = MSG_INTL(MSG_DMP_CMD_END);

	} else {
		(void) printf(MSG_ORIG(MSG_STR_NL));
		return;
	}

	(void) printf(MSG_INTL(MSG_DMP_CMD_TITLE));

	lidx = aplist_nitems(cmdline) - 1;
	for (APLIST_TRAVERSE(cmdline, idx, cmd)) {
		if (output++ == 0) {
			if (idx < lidx)
				(void) printf(fmtb, cmd);
			else
				(void) printf(fmto, cmd);
		} else {
			if (idx < lidx)
				(void) printf(fmtm, cmd);
			else
				(void) printf(fmte, cmd);
		}
	}
}

/*
 * Establish the argument required to generate the associated object.
 */
static const char *
getformat(Half flags)
{
	if (flags & RTC_OBJ_ALTER) {
		if (flags & RTC_OBJ_DUMP) {
			if (flags & RTC_OBJ_GROUP)
				return (MSG_ORIG(MSG_CMD_DUMPGRP));
			else
				return (MSG_ORIG(MSG_CMD_DUMPIND));
		} else {
			if (flags & RTC_OBJ_OPTINAL)
				return (MSG_ORIG(MSG_CMD_OPTIONAL));
			else
				return (MSG_ORIG(MSG_CMD_ALTER));
		}
	} else {
		if (flags & RTC_OBJ_GROUP)
			return (MSG_ORIG(MSG_CMD_GRP));
		else
			return (MSG_ORIG(MSG_CMD_IND));
	}
}

/*
 * Fabricate a system default search path.  If an update is requested, and
 * new search paths are specified while no configuration file exists, or if a
 * configuration file does exist but doesn't specify this particular search
 * path, create any system defaults.  The intent is to allow
 * "crle -u -l/usr/local/lib" and have this append the search path to the
 * system default, rather than have the user have to determine and specify
 * this default themselves.
 */
static int
fablib(Crle_desc * crle, int flag)
{
	const char	*path;
	char		**list;

	switch (flag) {
	case CRLE_EDLIB:
#if M_CLASS == ELFCLASS64
		path = MSG_ORIG(MSG_PTH_NEWDLP_64);
#else
		path = MSG_ORIG(MSG_PTH_NEWDLP);
#endif
		list = &crle->c_edlibpath;
		break;

	case CRLE_ESLIB:
#if M_CLASS == ELFCLASS64
		path = MSG_ORIG(MSG_PTH_NEWTD_64);
#else
		path = MSG_ORIG(MSG_PTH_NEWTD);
#endif
		list = &crle->c_eslibpath;
		break;

<<<<<<< HEAD
	case CRLE_ADLIB:
		path = MSG_ORIG(MSG_PTH_AOUTDLP);
		list = &crle->c_adlibpath;
		break;

	case CRLE_ASLIB:
		path = MSG_ORIG(MSG_PTH_NEWTD);
		list = &crle->c_aslibpath;
		break;

=======
>>>>>>> 17e9e0ae
	default:
		return (1);
	}

	return (addlib(crle, list, path));
}

/*
 * Establish the flags required to generate the associated object.  Actually
 * the flags are already part of the object being inspected from the present
 * configuration file, but instead of using them all, which can cause some
 * unsuspected propagation down the inspect() family, only use those flags that
 * would have been contributed from crle()'s calls to inspect.
 */
static Half
getflags(Half flags)
{
	flags &=
	    (RTC_OBJ_ALTER | RTC_OBJ_DUMP | RTC_OBJ_GROUP | RTC_OBJ_OPTINAL);
	return (flags | RTC_OBJ_CMDLINE);
}

/*
 * Dump a configuration files information.  This routine is very close to the
 * scanconfig() in libcrle.
 */
/*ARGSUSED2*/
static INSCFG_RET
scanconfig(Crle_desc * crle, Addr addr, int c_class)
{
	Conv_inv_buf_t		inv_buf1, inv_buf2, inv_buf3, inv_buf4;
	Conv_dl_flag_buf_t	dl_flag_buf;
	Rtc_id		*id;
	Rtc_head	*head;
	Rtc_dir		*dirtbl;
	Rtc_file	*filetbl;
	Rtc_obj		*objtbl, *obj;
	Word		*hash, *chain;
	const char	*strtbl;
	int		ndx, bkts;
	APlist		*cmdline = NULL;
	boolean_t	cmdset = B_FALSE;
	char		_cmd[PATH_MAX], *cmd;
	char		_objdir[PATH_MAX], *objdir = NULL;

	/*
	 * If there is an Rtc_id present, the Rtc_head follows it.
	 * Otherwise, it is at the top.
	 */
	if (RTC_ID_TEST(addr)) {
		id = (Rtc_id *) addr;
		addr += sizeof (*id);	/* Rtc_head follows */
	} else {
		id = NULL;
		/*
		 * When updating an existing config file that is lacking
		 * the Rtc_id block, don't put one into the resulting file.
		 */
		crle->c_flags &= ~CRLE_ADDID;
	}
	head = (Rtc_head *) addr;


	/*
	 * The rest of the configuration file can only be examined by
	 * a program of the same ELFCLASS, byte order, and hardware
	 * architecture as the one that created it.
	 */
#ifdef _ELF64
	/* 64-bit program with an existing 32-bit file? Abort. */
	if (!(head->ch_cnflags & RTC_HDR_64)) {
		(void) fprintf(stderr, MSG_INTL(MSG_ARG_CLASS),
		    crle->c_name, crle->c_confil);
		return (INSCFG_RET_FAIL);
	}
#else
	/* 32-bit program with an existing 64-bit file? Restart. */
	if (head->ch_cnflags & RTC_HDR_64)
		return (INSCFG_RET_NEED64);

	/*
	 * 32-bit program with an existing 32-bit file, but the
	 * user specified the -64 option? Abort
	 */
	if (c_class != ELFCLASS32) {
		(void) fprintf(stderr, MSG_INTL(MSG_ARG_CLASS),
		    crle->c_name, crle->c_confil);
		return (INSCFG_RET_FAIL);
	}
#endif
	/*
	 * Now that the ELFCLASS has been settled, ensure that the
	 * byte order and hardware match. Unlike ELFCLASS, where restarting
	 * the other version is an option, we cannot work around a mismatch
	 * of these attributes.
	 */
	if (id) {		/* Rtc_id is present */
		/*
		 * Was the file produced by compatible hardware?
		 * ELFCLASS doesn't matter here, because we can
		 * adjust for that, but byte order and machine type do.
		 */
		if ((id->id_data != M_DATA) || (id->id_machine != M_MACH)) {
			(void) fprintf(stderr, MSG_INTL(MSG_ARG_WRONGARCH),
			    crle->c_name, crle->c_confil,
			    conv_ehdr_data(id->id_data, CONV_FMT_ALT_FILE,
			    &inv_buf1),
			    conv_ehdr_mach(id->id_machine, CONV_FMT_ALT_FILE,
			    &inv_buf2),
			    conv_ehdr_data(M_DATA, CONV_FMT_ALT_FILE,
			    &inv_buf3),
			    conv_ehdr_mach(M_MACH, CONV_FMT_ALT_FILE,
			    &inv_buf4));
			return (INSCFG_RET_FAIL);
		}
	}


	/* LINTED */
	objtbl = (Rtc_obj *)(CAST_PTRINT(char *, head->ch_obj) + addr);
	strtbl = (const char *)(CAST_PTRINT(char *, head->ch_str) + addr);

	/*
	 * If the configuration file has a version higher than we
	 * recognise, we face two issues:
	 *	(1) Updates are not possible because we have no
	 *		way to recognise or propagate the new features.
	 *		This has to be a fatal error.
	 *	(2) Printing has the risk that we may have been
	 *		handed something other than a real config file, as
	 *		well as the fact that we can't display the information
	 *		for the new features. So, we print a warning, but
	 *		continue on to do the best we can with it.
	 */
	if (head->ch_version > RTC_VER_CURRENT) {
		if (crle->c_flags & CRLE_UPDATE) {
			(void) fprintf(stderr, MSG_INTL(MSG_ARG_UPDATEVER),
			    crle->c_name, crle->c_confil,
			    (int)head->ch_version, RTC_VER_CURRENT);
			return (INSCFG_RET_FAIL);
		} else {
			(void) fprintf(stderr, MSG_INTL(MSG_ARG_PRINTVER),
			    crle->c_name, crle->c_confil,
			    (int)head->ch_version, RTC_VER_CURRENT);
		}
	}

	/*
	 * If this is a version 1 configuration file we can't generate accurate
	 * update information, or the command-line used to create the file.
	 */
	if (head->ch_version == RTC_VER_ONE) {
		(void) printf(MSG_INTL(MSG_ARG_UPDATE), crle->c_name,
		    crle->c_confil, (int)head->ch_version);
	}


	if (!(crle->c_flags & CRLE_UPDATE) && (head->ch_cnflags & RTC_HDR_64)) {
		/*
		 * Construct the original command line argument.
		 */
		cmd = strdupa(MSG_ORIG(MSG_CMD_64));
		if (aplist_append(&cmdline, cmd, AL_CNT_CRLE) == NULL)
			return (INSCFG_RET_FAIL);
	}


	/*
	 * Start analyzing the configuration files header information.
	 */
	if ((crle->c_flags & CRLE_UPDATE) == 0) {
		const char	*fmt;

		if (head->ch_dlflags)
			fmt = conv_dl_flag(head->ch_dlflags, 0, &dl_flag_buf);
		else
			fmt = MSG_ORIG(MSG_STR_EMPTY);

		(void) printf(MSG_INTL(MSG_DMP_HEAD), (int)head->ch_version,
		    crle->c_confil, fmt);

		/*
		 * If the file has an id block, show the information
		 */
		if (id)
			(void) printf(MSG_INTL(MSG_DMP_PLATFORM),
			    conv_ehdr_class(id->id_class, CONV_FMT_ALT_FILE,
			    &inv_buf1),
			    conv_ehdr_data(id->id_data, CONV_FMT_ALT_FILE,
			    &inv_buf2),
			    conv_ehdr_mach(id->id_machine, CONV_FMT_ALT_FILE,
			    &inv_buf3));

		/*
		 * Construct the original command line argument.
		 */
		(void) snprintf(_cmd, PATH_MAX, MSG_ORIG(MSG_CMD_CONF),
		    crle->c_confil);
		cmd = strdupa(_cmd);
		if (aplist_append(&cmdline, cmd, AL_CNT_CRLE) == NULL)
			return (INSCFG_RET_FAIL);

		/*
		 * Construct any -f usage.
		 */
		if (head->ch_dlflags &&
		    (head->ch_dlflags != RTLD_REL_RELATIVE)) {
			(void) snprintf(_cmd, PATH_MAX, MSG_ORIG(MSG_CMD_FLAGS),
			    conv_dl_flag(head->ch_dlflags, CONV_FMT_ALT_CRLE,
			    &dl_flag_buf));
			cmd = strdupa(_cmd);
			cmdset = B_TRUE;
			if (aplist_append(&cmdline, cmd, AL_CNT_CRLE) == NULL)
				return (INSCFG_RET_FAIL);
		}
	} else {
		/*
		 * Establish any -f usage.
		 */
		if (head->ch_dlflags &&
		    (head->ch_dlflags != RTLD_REL_RELATIVE))
			crle->c_dlflags = head->ch_dlflags;
	}


	/*
	 * Determine if this configuration file is only applicable to a specific
	 * application.
	 */
	if (head->ch_app) {
		char	*alter;

		obj = (Rtc_obj *)(head->ch_app + addr);

		/*
		 * Determine the output directory for the files
		 * alternative name.
		 */
		alter = (char *)(strtbl + obj->co_alter);
		(void) strcpy(_objdir, alter);
		alter = strrchr(_objdir, '/');
		*alter = '\0';

		crle->c_objdir = objdir = _objdir;

		if (crle->c_flags & CRLE_UPDATE) {
			if (inspect(crle, (strtbl + obj->co_name),
			    (RTC_OBJ_DUMP | RTC_OBJ_ALTER |
			    RTC_OBJ_GROUP | RTC_OBJ_CMDLINE)) != 0)
				return (INSCFG_RET_FAIL);
		} else {
			(void) printf(MSG_INTL(MSG_DMP_APP),
			    (strtbl + obj->co_alter), (strtbl + obj->co_name));

			/*
			 * Construct the original command line arguments.
			 */
			cmdset = B_TRUE;
			(void) snprintf(_cmd, PATH_MAX,
			    MSG_ORIG(MSG_CMD_OUTPUT), crle->c_objdir);
			cmd = strdupa(_cmd);
			if (aplist_append(&cmdline, cmd, AL_CNT_CRLE) == NULL)
				return (INSCFG_RET_FAIL);

			(void) snprintf(_cmd, PATH_MAX,
			    MSG_ORIG(MSG_CMD_DUMPGRP), (strtbl + obj->co_name));
			cmd = strdupa(_cmd);
			if (aplist_append(&cmdline, cmd, AL_CNT_CRLE) == NULL)
				return (INSCFG_RET_FAIL);
		}
	}

	/*
	 * Analyze any alternative library path and trusted directory entries.
	 */
	if (head->ch_edlibpath) {
		const char	*str;

		str = (const char *)(head->ch_edlibpath + addr);

		if (crle->c_flags & CRLE_UPDATE) {

			if ((head->ch_cnflags & RTC_HDR_UPM) == 0) {
				if (head->ch_cnflags & RTC_HDR_64)
					str = conv_config_upm(str,
					    MSG_ORIG(MSG_PTH_OLDDLP_64),
					    MSG_ORIG(MSG_PTH_UPDLP_64),
					    MSG_PTH_UPDLP_64_SIZE);
				else
					str = conv_config_upm(str,
					    MSG_ORIG(MSG_PTH_OLDDLP),
					    MSG_ORIG(MSG_PTH_UPDLP),
					    MSG_PTH_UPDLP_SIZE);
			}
			if (addlib(crle, &crle->c_edlibpath, str) != 0)
				return (INSCFG_RET_FAIL);
		} else {
			(void) printf(MSG_INTL(MSG_DMP_DLIBPTH),
			    MSG_ORIG(MSG_STR_ELF), str);

			(void) snprintf(_cmd, PATH_MAX,
			    MSG_ORIG(MSG_CMD_EDLIB), str);
			cmd = strdupa(_cmd);
			cmdset = B_TRUE;
			if (aplist_append(&cmdline, cmd, AL_CNT_CRLE) == NULL)
				return (INSCFG_RET_FAIL);
		}
	} else {
		if (crle->c_flags & CRLE_UPDATE) {
			if (crle->c_flags & CRLE_EDLIB) {
				/*
				 * If we've been asked to update a configuration
				 * file, and no existing default ELF search
				 * path exists, but the user is going to add new
				 * entries, fabricate the system defaults so
				 * that the users get added to them.
				 */
				if (fablib(crle, CRLE_EDLIB) != 0)
					return (INSCFG_RET_FAIL);
			}
		} else {
			/*
			 * Indicate any system default.
			 */
#if M_CLASS == ELFCLASS64
			(void) printf(MSG_INTL(MSG_DEF_NEWDLP_64));
#else
			(void) printf(MSG_INTL(MSG_DEF_NEWDLP));
#endif
		}
	}

	if (head->ch_eslibpath) {
		const char	*str;

		str = (const char *)(head->ch_eslibpath + addr);

		if (crle->c_flags & CRLE_UPDATE) {

			if ((head->ch_cnflags & RTC_HDR_UPM) == 0) {
				if (head->ch_cnflags & RTC_HDR_64)
					str = conv_config_upm(str,
					    MSG_ORIG(MSG_PTH_OLDTD_64),
					    MSG_ORIG(MSG_PTH_UPTD_64),
					    MSG_PTH_UPTD_64_SIZE);
				else
					str = conv_config_upm(str,
					    MSG_ORIG(MSG_PTH_OLDTD),
					    MSG_ORIG(MSG_PTH_UPTD),
					    MSG_PTH_UPTD_SIZE);
			}
			if (addlib(crle, &crle->c_eslibpath, str) != 0)
				return (INSCFG_RET_FAIL);
		} else {
			(void) printf(MSG_INTL(MSG_DMP_TLIBPTH),
			    MSG_ORIG(MSG_STR_ELF), str);

			(void) snprintf(_cmd, PATH_MAX,
			    MSG_ORIG(MSG_CMD_ESLIB), str);
			cmd = strdupa(_cmd);
			cmdset = B_TRUE;
			if (aplist_append(&cmdline, cmd, AL_CNT_CRLE) == NULL)
				return (INSCFG_RET_FAIL);
		}
	} else {
		if (crle->c_flags & CRLE_UPDATE) {
			if (crle->c_flags & CRLE_ESLIB) {
				/*
				 * If we've been asked to update a configuration
				 * file, and no existing default ELF secure
				 * path exists, but the user is going to add new
				 * entries, fabricate the system defaults so
				 * that the users get added to them.
				 */
				if (fablib(crle, CRLE_ESLIB) != 0)
					return (INSCFG_RET_FAIL);
			}
		} else {
			/*
			 * Indicate any system default.
			 */
#if M_CLASS == ELFCLASS64
			(void) printf(MSG_INTL(MSG_DEF_NEWTD_64));
#else
			(void) printf(MSG_INTL(MSG_DEF_NEWTD));
#endif
<<<<<<< HEAD
		}
	}

	if (head->ch_adlibpath) {
		const char	*str;

		str = (const char *)(head->ch_adlibpath + addr);

		if (crle->c_flags & CRLE_UPDATE) {
			crle->c_flags |= CRLE_AOUT;
			if (addlib(crle, &crle->c_adlibpath, str) != 0)
				return (INSCFG_RET_FAIL);
		} else {
			(void) printf(MSG_INTL(MSG_DMP_DLIBPTH),
			    MSG_ORIG(MSG_STR_AOUT), str);

			(void) snprintf(_cmd, PATH_MAX,
			    MSG_ORIG(MSG_CMD_ADLIB), str);
			cmd = strdupa(_cmd);
			if (aplist_append(&cmdline, cmd, AL_CNT_CRLE) == NULL)
				return (INSCFG_RET_FAIL);
		}
	} else {
		if (crle->c_flags & CRLE_UPDATE) {
			if (crle->c_flags & CRLE_ADLIB) {
				/*
				 * If we've been asked to update a configuration
				 * file, and no existing default AOUT search
				 * path exists, but the user is going to add new
				 * entries, fabricate the system defaults so
				 * that the users get added to them.
				 */
				if (fablib(crle, CRLE_ADLIB) != 0)
					return (INSCFG_RET_FAIL);
			}
		} else if (crle->c_flags & CRLE_AOUT) {
			/*
			 * Indicate any system default.
			 */
			(void) printf(MSG_INTL(MSG_DEF_AOUTDLP));
		}
	}

	if (head->ch_aslibpath) {
		const char	*str;

		str = (const char *)(head->ch_aslibpath + addr);

		if (crle->c_flags & CRLE_UPDATE) {
			crle->c_flags |= CRLE_AOUT;
			if (addlib(crle, &crle->c_aslibpath, str) != 0)
				return (INSCFG_RET_FAIL);
		} else {
			(void) printf(MSG_INTL(MSG_DMP_TLIBPTH),
			    MSG_ORIG(MSG_STR_AOUT), str);

			(void) snprintf(_cmd, PATH_MAX,
			    MSG_ORIG(MSG_CMD_ASLIB), str);
			cmd = strdupa(_cmd);
			if (aplist_append(&cmdline, cmd, AL_CNT_CRLE) == NULL)
				return (INSCFG_RET_FAIL);
		}
	} else {
		if (crle->c_flags & CRLE_UPDATE) {
			if (crle->c_flags & CRLE_ASLIB) {
				/*
				 * If we've been asked to update a configuration
				 * file, and no existing default AOUT secure
				 * path exists, but the user is going to add new
				 * entries, fabricate the system defaults so
				 * that the users get added to them.
				 */
				if (fablib(crle, CRLE_ASLIB) != 0)
					return (INSCFG_RET_FAIL);
			}
		} else if (crle->c_flags & CRLE_AOUT) {
			/*
			 * Indicate any system default.
			 */
			(void) printf(MSG_INTL(MSG_DEF_AOUTNEWTD));
=======
>>>>>>> 17e9e0ae
		}
	}

	/*
	 * Display any environment variables.
	 */
	if ((head->ch_version >= RTC_VER_THREE) && head->ch_env) {
		Rtc_env	*envtbl;

		if ((crle->c_flags & CRLE_UPDATE) == 0)
			(void) printf(MSG_INTL(MSG_ENV_TITLE));

		for (envtbl = (Rtc_env *)(head->ch_env + addr);
		    envtbl->env_str; envtbl++) {
			const char	*str;

			str = (const char *)(envtbl->env_str + addr);

			if (crle->c_flags & CRLE_UPDATE) {
				if (addenv(crle, str,
				    (envtbl->env_flags | RTC_ENV_CONFIG)) == 0)
					return (INSCFG_RET_FAIL);
			} else {
				const char	*pfmt, *sfmt;

				if (envtbl->env_flags & RTC_ENV_PERMANT) {
					pfmt = MSG_INTL(MSG_ENV_PRM);
					sfmt = MSG_ORIG(MSG_CMD_PRMENV);
				} else {
					pfmt = MSG_INTL(MSG_ENV_RPL);
					sfmt = MSG_ORIG(MSG_CMD_RPLENV);
				}
				(void) printf(pfmt, str);
				(void) snprintf(_cmd, PATH_MAX, sfmt, str);
				cmd = strdupa(_cmd);
				cmdset = B_TRUE;
				if (aplist_append(&cmdline, cmd,
				    AL_CNT_CRLE) == NULL)
					return (INSCFG_RET_FAIL);
			}
		}
	}

	/*
	 * Display any filter/filtee associations.
	 */
	if ((head->ch_version >= RTC_VER_FOUR) && head->ch_fltr) {
		if ((crle->c_flags & CRLE_UPDATE) == 0) {
			Rtc_fltr	*fltrtbl;
			Rtc_flte	*fltetbl;

			/* LINTED */
			fltrtbl = (Rtc_fltr *)
			    (CAST_PTRINT(char *, head->ch_fltr) + addr);
			/* LINTED */
			fltetbl = (Rtc_flte *)
			    (CAST_PTRINT(char *, head->ch_flte) + addr);

			(void) printf(MSG_INTL(MSG_FLT_TITLE));

			while (fltrtbl->fr_filter) {
				Rtc_flte	*_fltetbl;

				/*
				 * Print the filter and filtee string pair.
				 */
				(void) printf(MSG_INTL(MSG_FLT_FILTER),
				    (strtbl + fltrtbl->fr_filter),
				    (strtbl + fltrtbl->fr_string));

				/*
				 * Print each filtee.
				 */
				/* LINTED */
				for (_fltetbl = (Rtc_flte *)((char *)fltetbl +
				    fltrtbl->fr_filtee); _fltetbl->fe_filtee;
				    _fltetbl++) {
					(void) printf(MSG_INTL(MSG_FLT_FILTEE),
					    (strtbl + _fltetbl->fe_filtee));
				}
				fltrtbl++;
			}
		}
	}

	/*
	 * Display any memory reservations required for any alternative
	 * objects.
	 */
	if (head->ch_resbgn && ((crle->c_flags & CRLE_UPDATE) == 0))
		(void) printf(MSG_INTL(MSG_DMP_RESV),
		    (u_longlong_t)head->ch_resbgn,
		    (u_longlong_t)head->ch_resend,
		    (u_longlong_t)(head->ch_resend - head->ch_resbgn));

	/*
	 * If there's no hash table there's nothing else to process.
	 */
	if (head->ch_hash == 0) {
		if (((crle->c_flags & CRLE_UPDATE) == 0) && cmdset)
			printcmd(crle, head, cmdline);
		return (INSCFG_RET_OK);
	}

	/*
	 * Traverse the directory and filename arrays.
	 */
	for (dirtbl = (Rtc_dir *)(head->ch_dir + addr);
	    dirtbl->cd_obj; dirtbl++) {
		struct stat	status;
		Rtc_obj		*dobj;
		const char	*str;

		dobj = (Rtc_obj *)(dirtbl->cd_obj + addr);
		filetbl = (Rtc_file *)(dirtbl->cd_file + addr);
		str = strtbl + dobj->co_name;

		/*
		 * Simplify recreation by using any command-line directories.
		 * If we're dealing with a version 1 configuration file use
		 * every directory.
		 */
		if ((dobj->co_flags & RTC_OBJ_CMDLINE) ||
		    (head->ch_version == RTC_VER_ONE)) {
			if (crle->c_flags & CRLE_UPDATE) {
				if (inspect(crle, str,
				    getflags(dobj->co_flags)) != 0)
					return (INSCFG_RET_FAIL);
				if ((dobj->co_flags &
				    (RTC_OBJ_NOEXIST | RTC_OBJ_ALTER)) ==
				    RTC_OBJ_NOEXIST)
					continue;
			} else {
				/* LINTED */
				(void) snprintf(_cmd, PATH_MAX,
				    getformat(dobj->co_flags), str);
				cmd = strdupa(_cmd);
				cmdset = B_TRUE;
				if (aplist_append(&cmdline, cmd,
				    AL_CNT_CRLE) == NULL)
					return (INSCFG_RET_FAIL);
			}
		}

		/*
		 * If this isn't an update print the directory name.  If the
		 * directory has no entries (possible if the directory is a
		 * symlink to another directory, in which case we record the
		 * real path also), don't bother printing it unless we're in
		 * verbose mode.
		 */
		if ((crle->c_flags & CRLE_UPDATE) == 0) {
			if ((dobj->co_flags &
			    (RTC_OBJ_NOEXIST | RTC_OBJ_ALTER)) ==
			    RTC_OBJ_NOEXIST) {
				(void) printf(MSG_INTL(MSG_DMP_DIR_2), str);
				continue;
			} else if (filetbl->cf_obj ||
			    (crle->c_flags & CRLE_VERBOSE))
				(void) printf(MSG_INTL(MSG_DMP_DIR_1), str);
		}

		/*
		 * Under verbose mode validate any real directory entry - the
		 * same test will be carried out by ld.so.1.
		 */
		if (((crle->c_flags & CRLE_UPDATE) == 0) &&
		    (crle->c_flags & CRLE_VERBOSE) &&
		    (dobj->co_flags & RTC_OBJ_REALPTH)) {
			if (stat(str, &status) != 0) {
				int err = errno;
				(void) printf(MSG_INTL(MSG_DMP_STAT), str,
				    strerror(err));
			} else if (status.st_mtime != dobj->co_info) {
				(void) printf(MSG_INTL(MSG_DMP_DCMP), str);
			}
		}

		for (; filetbl->cf_obj; filetbl++) {
			Rtc_obj	*fobj;
			Half	flags;

			fobj = (Rtc_obj *)(filetbl->cf_obj + addr);
			str = strtbl + fobj->co_name;
			flags = fobj->co_flags;

			/*
			 * Only update individual files that were originally
			 * specified on the command-line.  Or, if this is a
			 * version 1 configuration file use every file that
			 * isn't part of an all-entries directory.
			 */
			if (((flags & RTC_OBJ_CMDLINE) &&
			    ((fobj->co_flags & RTC_OBJ_APP) == 0)) ||
			    ((head->ch_version == RTC_VER_ONE) &&
			    ((dobj->co_flags & RTC_OBJ_ALLENTS) == 0))) {
				char	*alter = NULL, altdir[PATH_MAX];

				/*
				 * Determine whether this file requires an
				 * alternative, and if so, and we haven't
				 * already an alternative in affect, create one.
				 */
				if (fobj->co_flags & RTC_OBJ_ALTER) {
					alter = (char *)(strtbl +
					    fobj->co_alter);
					(void) strcpy(altdir, alter);
					alter = strrchr(altdir, '/');
					*alter = '\0';

					if ((objdir == NULL) ||
					    (strcmp(objdir, altdir) != 0)) {
						(void) strcpy(_objdir, altdir);
						crle->c_objdir = alter =
						    objdir = _objdir;
					} else
						alter = NULL;
				}

				if (crle->c_flags & CRLE_UPDATE) {
					if (inspect(crle, str,
					    getflags(flags)) != 0)
						return (INSCFG_RET_FAIL);
					continue;
				}

				if (alter) {
					(void) snprintf(_cmd, PATH_MAX,
					    MSG_ORIG(MSG_CMD_OUTPUT),
					    crle->c_objdir);
					cmd = strdupa(_cmd);
					cmdset = B_TRUE;
					if (aplist_append(&cmdline, cmd,
					    AL_CNT_CRLE) == NULL)
						return (INSCFG_RET_FAIL);
				}

				/* LINTED */
				(void) snprintf(_cmd, PATH_MAX,
				    getformat(flags), str);
				cmd = strdupa(_cmd);
				cmdset = B_TRUE;
				if (aplist_append(&cmdline, cmd,
				    AL_CNT_CRLE) == NULL)
					return (INSCFG_RET_FAIL);
			}

			if (crle->c_flags & CRLE_UPDATE)
				continue;

			/*
			 * Although we record both full pathnames and their
			 * simple filenames (basename), only print the simple
			 * names unless we're under verbose mode.
			 */
			if ((strchr(str, '/') == 0) ||
			    (crle->c_flags & CRLE_VERBOSE)) {
				if (fobj->co_flags & RTC_OBJ_ALTER)
					(void) printf(MSG_INTL(MSG_DMP_FILE_2),
					    str, (strtbl + fobj->co_alter));
				else
					(void) printf(MSG_INTL(MSG_DMP_FILE_1),
					    str);
			}

			/*
			 * Under verbose mode validate any real file entry - the
			 * same test will be carried out by ld.so.1.
			 */
			if ((crle->c_flags & CRLE_VERBOSE) &&
			    (fobj->co_flags & RTC_OBJ_REALPTH)) {
				if (stat(str, &status) != 0) {
					int err = errno;
					(void) printf(MSG_INTL(MSG_DMP_STAT),
					    str, strerror(err));
				} else if (status.st_size != fobj->co_info) {
					(void) printf(MSG_INTL(MSG_DMP_FCMP),
					    str);
				}
			}
		}
	}

	if (((crle->c_flags & CRLE_UPDATE) == 0) && cmdset)
		printcmd(crle, head, cmdline);

	if ((crle->c_flags & CRLE_VERBOSE) == 0)
		return (INSCFG_RET_OK);

	/*
	 * If we've in verbose mode scan the hash list.
	 */
	/* LINTED */
	hash = (Word *)(CAST_PTRINT(char *, head->ch_hash) + addr);
	bkts = hash[0];
	chain = &hash[2 + bkts];
	hash += 2;

	(void) printf(MSG_INTL(MSG_DMP_HASH));

	/*
	 * Scan the hash buckets looking for valid entries.
	 */
	for (ndx = 0; ndx < bkts; ndx++, hash++) {
		Conv_config_obj_buf_t	config_obj_buf;
		Rtc_obj			*obj;
		const char		*str;
		Word			_ndx;

		if (*hash == 0)
			continue;

		obj = objtbl + *hash;
		str = strtbl + obj->co_name;

		(void) printf(MSG_INTL(MSG_DMP_HASHENT_1), obj->co_id, ndx,
		    str, conv_config_obj(obj->co_flags, &config_obj_buf));

		/*
		 * Determine whether there are other objects chained to this
		 * bucket.
		 */
		for (_ndx = chain[*hash]; _ndx; _ndx = chain[_ndx]) {
			obj = objtbl + _ndx;
			str = strtbl + obj->co_name;

			(void) printf(MSG_INTL(MSG_DMP_HASHENT_2), obj->co_id,
			    str, conv_config_obj(obj->co_flags,
			    &config_obj_buf));
		}
	}
	(void) printf(MSG_ORIG(MSG_STR_NL));

	return (INSCFG_RET_OK);
}


INSCFG_RET
inspectconfig(Crle_desc * crle, int c_class)
{
	INSCFG_RET	error;
	int		fd;
	Addr		addr;
	struct stat	status;
	const char	*caller = crle->c_name, *file = crle->c_confil;
	Conv_inv_buf_t	inv_buf1, inv_buf2, inv_buf3;

	/*
	 * Open the configuration file, determine its size and map it in.
	 */
	if ((fd = open(file, O_RDONLY, 0)) == -1) {
		int	err = errno;

		if (err == ENOENT) {
#ifndef _ELF64
			/* Must restart if user requested a 64-bit file */
			if (c_class == ELFCLASS64)
				return (INSCFG_RET_NEED64);
#endif

			/*
			 * To allow an update (-u) from scratch, fabricate any
			 * default search and secure paths that the user
			 * intends to add to.
			 */
			if (crle->c_flags & CRLE_UPDATE) {
				if (crle->c_flags & CRLE_EDLIB) {
					if (fablib(crle, CRLE_EDLIB))
						return (INSCFG_RET_FAIL);
				}
				if (crle->c_flags & CRLE_ESLIB) {
					if (fablib(crle, CRLE_ESLIB))
						return (INSCFG_RET_FAIL);
				}
				return (INSCFG_RET_OK);

			} else if (crle->c_flags & CRLE_CONFDEF) {
				const char	*fmt1, *fmt2;

				/*
				 * Otherwise if the user is inspecting a default
				 * configuration file that doesn't exist inform
				 * them and display the ELF defaults.
				 */
				(void) printf(MSG_INTL(MSG_DEF_NOCONF), file);
				(void) printf(MSG_INTL(MSG_DMP_PLATFORM),
				    conv_ehdr_class(M_CLASS,
				    CONV_FMT_ALT_FILE, &inv_buf1),
				    conv_ehdr_data(M_DATA,
				    CONV_FMT_ALT_FILE, &inv_buf2),
				    conv_ehdr_mach(M_MACH,
				    CONV_FMT_ALT_FILE, &inv_buf3));


<<<<<<< HEAD
				if (crle->c_flags & CRLE_AOUT) {
					fmt1 = MSG_INTL(MSG_DEF_AOUTDLP);
					fmt2 = MSG_INTL(MSG_DEF_AOUTNEWTD);
				} else {
#if M_CLASS == ELFCLASS64
					fmt1 = MSG_INTL(MSG_DEF_NEWDLP_64);
					fmt2 = MSG_INTL(MSG_DEF_NEWTD_64);
#else
					fmt1 = MSG_INTL(MSG_DEF_NEWDLP);
					fmt2 = MSG_INTL(MSG_DEF_NEWTD);
=======
#if M_CLASS == ELFCLASS64
				fmt1 = MSG_INTL(MSG_DEF_NEWDLP_64);
				fmt2 = MSG_INTL(MSG_DEF_NEWTD_64);
#else
				fmt1 = MSG_INTL(MSG_DEF_NEWDLP);
				fmt2 = MSG_INTL(MSG_DEF_NEWTD);
>>>>>>> 17e9e0ae
#endif
				(void) printf(fmt1);
				(void) printf(fmt2);

				return (INSCFG_RET_OK);
			}
		}

		/*
		 * Otherwise there's an error condition in accessing the file.
		 */
		(void) fprintf(stderr, MSG_INTL(MSG_SYS_OPEN), caller, file,
		    strerror(err));

		return (INSCFG_RET_FAIL);
	}

	(void) fstat(fd, &status);
	if (status.st_size < sizeof (Rtc_head)) {
		(void) close(fd);
		(void) fprintf(stderr, MSG_INTL(MSG_COR_TRUNC), caller, file);
		return (INSCFG_RET_FAIL);
	}
	if ((addr = (Addr)mmap(0, status.st_size, PROT_READ, MAP_SHARED,
	    fd, 0)) == (Addr)MAP_FAILED) {
		int err = errno;
		(void) fprintf(stderr, MSG_INTL(MSG_SYS_MMAP), caller, file,
		    strerror(err));
		(void) close(fd);
		return (INSCFG_RET_FAIL);
	}
	(void) close(fd);

	/*
	 * Print the contents of the configuration file.
	 */
	error = scanconfig(crle, addr, c_class);

	(void) munmap((void *)addr, status.st_size);
	return (error);
}<|MERGE_RESOLUTION|>--- conflicted
+++ resolved
@@ -154,19 +154,6 @@
 		list = &crle->c_eslibpath;
 		break;
 
-<<<<<<< HEAD
-	case CRLE_ADLIB:
-		path = MSG_ORIG(MSG_PTH_AOUTDLP);
-		list = &crle->c_adlibpath;
-		break;
-
-	case CRLE_ASLIB:
-		path = MSG_ORIG(MSG_PTH_NEWTD);
-		list = &crle->c_aslibpath;
-		break;
-
-=======
->>>>>>> 17e9e0ae
 	default:
 		return (1);
 	}
@@ -553,89 +540,6 @@
 #else
 			(void) printf(MSG_INTL(MSG_DEF_NEWTD));
 #endif
-<<<<<<< HEAD
-		}
-	}
-
-	if (head->ch_adlibpath) {
-		const char	*str;
-
-		str = (const char *)(head->ch_adlibpath + addr);
-
-		if (crle->c_flags & CRLE_UPDATE) {
-			crle->c_flags |= CRLE_AOUT;
-			if (addlib(crle, &crle->c_adlibpath, str) != 0)
-				return (INSCFG_RET_FAIL);
-		} else {
-			(void) printf(MSG_INTL(MSG_DMP_DLIBPTH),
-			    MSG_ORIG(MSG_STR_AOUT), str);
-
-			(void) snprintf(_cmd, PATH_MAX,
-			    MSG_ORIG(MSG_CMD_ADLIB), str);
-			cmd = strdupa(_cmd);
-			if (aplist_append(&cmdline, cmd, AL_CNT_CRLE) == NULL)
-				return (INSCFG_RET_FAIL);
-		}
-	} else {
-		if (crle->c_flags & CRLE_UPDATE) {
-			if (crle->c_flags & CRLE_ADLIB) {
-				/*
-				 * If we've been asked to update a configuration
-				 * file, and no existing default AOUT search
-				 * path exists, but the user is going to add new
-				 * entries, fabricate the system defaults so
-				 * that the users get added to them.
-				 */
-				if (fablib(crle, CRLE_ADLIB) != 0)
-					return (INSCFG_RET_FAIL);
-			}
-		} else if (crle->c_flags & CRLE_AOUT) {
-			/*
-			 * Indicate any system default.
-			 */
-			(void) printf(MSG_INTL(MSG_DEF_AOUTDLP));
-		}
-	}
-
-	if (head->ch_aslibpath) {
-		const char	*str;
-
-		str = (const char *)(head->ch_aslibpath + addr);
-
-		if (crle->c_flags & CRLE_UPDATE) {
-			crle->c_flags |= CRLE_AOUT;
-			if (addlib(crle, &crle->c_aslibpath, str) != 0)
-				return (INSCFG_RET_FAIL);
-		} else {
-			(void) printf(MSG_INTL(MSG_DMP_TLIBPTH),
-			    MSG_ORIG(MSG_STR_AOUT), str);
-
-			(void) snprintf(_cmd, PATH_MAX,
-			    MSG_ORIG(MSG_CMD_ASLIB), str);
-			cmd = strdupa(_cmd);
-			if (aplist_append(&cmdline, cmd, AL_CNT_CRLE) == NULL)
-				return (INSCFG_RET_FAIL);
-		}
-	} else {
-		if (crle->c_flags & CRLE_UPDATE) {
-			if (crle->c_flags & CRLE_ASLIB) {
-				/*
-				 * If we've been asked to update a configuration
-				 * file, and no existing default AOUT secure
-				 * path exists, but the user is going to add new
-				 * entries, fabricate the system defaults so
-				 * that the users get added to them.
-				 */
-				if (fablib(crle, CRLE_ASLIB) != 0)
-					return (INSCFG_RET_FAIL);
-			}
-		} else if (crle->c_flags & CRLE_AOUT) {
-			/*
-			 * Indicate any system default.
-			 */
-			(void) printf(MSG_INTL(MSG_DEF_AOUTNEWTD));
-=======
->>>>>>> 17e9e0ae
 		}
 	}
 
@@ -1030,25 +934,12 @@
 				    CONV_FMT_ALT_FILE, &inv_buf3));
 
 
-<<<<<<< HEAD
-				if (crle->c_flags & CRLE_AOUT) {
-					fmt1 = MSG_INTL(MSG_DEF_AOUTDLP);
-					fmt2 = MSG_INTL(MSG_DEF_AOUTNEWTD);
-				} else {
-#if M_CLASS == ELFCLASS64
-					fmt1 = MSG_INTL(MSG_DEF_NEWDLP_64);
-					fmt2 = MSG_INTL(MSG_DEF_NEWTD_64);
-#else
-					fmt1 = MSG_INTL(MSG_DEF_NEWDLP);
-					fmt2 = MSG_INTL(MSG_DEF_NEWTD);
-=======
 #if M_CLASS == ELFCLASS64
 				fmt1 = MSG_INTL(MSG_DEF_NEWDLP_64);
 				fmt2 = MSG_INTL(MSG_DEF_NEWTD_64);
 #else
 				fmt1 = MSG_INTL(MSG_DEF_NEWDLP);
 				fmt2 = MSG_INTL(MSG_DEF_NEWTD);
->>>>>>> 17e9e0ae
 #endif
 				(void) printf(fmt1);
 				(void) printf(fmt2);
